version = 1
revision = 2
requires-python = ">=3.12"

[[package]]
name = "annotated-types"
version = "0.7.0"
source = { registry = "https://pypi.org/simple" }
sdist = { url = "https://files.pythonhosted.org/packages/ee/67/531ea369ba64dcff5ec9c3402f9f51bf748cec26dde048a2f973a4eea7f5/annotated_types-0.7.0.tar.gz", hash = "sha256:aff07c09a53a08bc8cfccb9c85b05f1aa9a2a6f23728d790723543408344ce89", size = 16081, upload-time = "2024-05-20T21:33:25.928Z" }
wheels = [
    { url = "https://files.pythonhosted.org/packages/78/b6/6307fbef88d9b5ee7421e68d78a9f162e0da4900bc5f5793f6d3d0e34fb8/annotated_types-0.7.0-py3-none-any.whl", hash = "sha256:1f02e8b43a8fbbc3f3e0d4f0f4bfc8131bcb4eebe8849b8e5c773f3a1c582a53", size = 13643, upload-time = "2024-05-20T21:33:24.1Z" },
]

[[package]]
name = "anyio"
version = "4.9.0"
source = { registry = "https://pypi.org/simple" }
dependencies = [
    { name = "idna" },
    { name = "sniffio" },
    { name = "typing-extensions", marker = "python_full_version < '3.13'" },
]
sdist = { url = "https://files.pythonhosted.org/packages/95/7d/4c1bd541d4dffa1b52bd83fb8527089e097a106fc90b467a7313b105f840/anyio-4.9.0.tar.gz", hash = "sha256:673c0c244e15788651a4ff38710fea9675823028a6f08a5eda409e0c9840a028", size = 190949, upload-time = "2025-03-17T00:02:54.77Z" }
wheels = [
    { url = "https://files.pythonhosted.org/packages/a1/ee/48ca1a7c89ffec8b6a0c5d02b89c305671d5ffd8d3c94acf8b8c408575bb/anyio-4.9.0-py3-none-any.whl", hash = "sha256:9f76d541cad6e36af7beb62e978876f3b41e3e04f2c1fbf0884604c0a9c4d93c", size = 100916, upload-time = "2025-03-17T00:02:52.713Z" },
]

[[package]]
name = "appnope"
version = "0.1.4"
source = { registry = "https://pypi.org/simple" }
sdist = { url = "https://files.pythonhosted.org/packages/35/5d/752690df9ef5b76e169e68d6a129fa6d08a7100ca7f754c89495db3c6019/appnope-0.1.4.tar.gz", hash = "sha256:1de3860566df9caf38f01f86f65e0e13e379af54f9e4bee1e66b48f2efffd1ee", size = 4170, upload-time = "2024-02-06T09:43:11.258Z" }
wheels = [
    { url = "https://files.pythonhosted.org/packages/81/29/5ecc3a15d5a33e31b26c11426c45c501e439cb865d0bff96315d86443b78/appnope-0.1.4-py2.py3-none-any.whl", hash = "sha256:502575ee11cd7a28c0205f379b525beefebab9d161b7c964670864014ed7213c", size = 4321, upload-time = "2024-02-06T09:43:09.663Z" },
]

[[package]]
name = "asttokens"
version = "3.0.0"
source = { registry = "https://pypi.org/simple" }
sdist = { url = "https://files.pythonhosted.org/packages/4a/e7/82da0a03e7ba5141f05cce0d302e6eed121ae055e0456ca228bf693984bc/asttokens-3.0.0.tar.gz", hash = "sha256:0dcd8baa8d62b0c1d118b399b2ddba3c4aff271d0d7a9e0d4c1681c79035bbc7", size = 61978, upload-time = "2024-11-30T04:30:14.439Z" }
wheels = [
    { url = "https://files.pythonhosted.org/packages/25/8a/c46dcc25341b5bce5472c718902eb3d38600a903b14fa6aeecef3f21a46f/asttokens-3.0.0-py3-none-any.whl", hash = "sha256:e3078351a059199dd5138cb1c706e6430c05eff2ff136af5eb4790f9d28932e2", size = 26918, upload-time = "2024-11-30T04:30:10.946Z" },
]

[[package]]
name = "attrs"
version = "25.3.0"
source = { registry = "https://pypi.org/simple" }
sdist = { url = "https://files.pythonhosted.org/packages/5a/b0/1367933a8532ee6ff8d63537de4f1177af4bff9f3e829baf7331f595bb24/attrs-25.3.0.tar.gz", hash = "sha256:75d7cefc7fb576747b2c81b4442d4d4a1ce0900973527c011d1030fd3bf4af1b", size = 812032, upload-time = "2025-03-13T11:10:22.779Z" }
wheels = [
    { url = "https://files.pythonhosted.org/packages/77/06/bb80f5f86020c4551da315d78b3ab75e8228f89f0162f2c3a819e407941a/attrs-25.3.0-py3-none-any.whl", hash = "sha256:427318ce031701fea540783410126f03899a97ffc6f61596ad581ac2e40e3bc3", size = 63815, upload-time = "2025-03-13T11:10:21.14Z" },
]

[[package]]
name = "authlib"
version = "1.6.1"
source = { registry = "https://pypi.org/simple" }
dependencies = [
    { name = "cryptography" },
]
sdist = { url = "https://files.pythonhosted.org/packages/8e/a1/d8d1c6f8bc922c0b87ae0d933a8ed57be1bef6970894ed79c2852a153cd3/authlib-1.6.1.tar.gz", hash = "sha256:4dffdbb1460ba6ec8c17981a4c67af7d8af131231b5a36a88a1e8c80c111cdfd", size = 159988, upload-time = "2025-07-20T07:38:42.834Z" }
wheels = [
    { url = "https://files.pythonhosted.org/packages/f9/58/cc6a08053f822f98f334d38a27687b69c6655fb05cd74a7a5e70a2aeed95/authlib-1.6.1-py2.py3-none-any.whl", hash = "sha256:e9d2031c34c6309373ab845afc24168fe9e93dc52d252631f52642f21f5ed06e", size = 239299, upload-time = "2025-07-20T07:38:39.259Z" },
]

[[package]]
<<<<<<< HEAD
=======
name = "babel"
version = "2.17.0"
source = { registry = "https://pypi.org/simple" }
sdist = { url = "https://files.pythonhosted.org/packages/7d/6b/d52e42361e1aa00709585ecc30b3f9684b3ab62530771402248b1b1d6240/babel-2.17.0.tar.gz", hash = "sha256:0c54cffb19f690cdcc52a3b50bcbf71e07a808d1c80d549f2459b9d2cf0afb9d", size = 9951852, upload-time = "2025-02-01T15:17:41.026Z" }
wheels = [
    { url = "https://files.pythonhosted.org/packages/b7/b8/3fe70c75fe32afc4bb507f75563d39bc5642255d1d94f1f23604725780bf/babel-2.17.0-py3-none-any.whl", hash = "sha256:4d0b53093fdfb4b21c92b5213dba5a1b23885afa8383709427046b21c366e5f2", size = 10182537, upload-time = "2025-02-01T15:17:37.39Z" },
]

[[package]]
name = "backrefs"
version = "5.9"
source = { registry = "https://pypi.org/simple" }
sdist = { url = "https://files.pythonhosted.org/packages/eb/a7/312f673df6a79003279e1f55619abbe7daebbb87c17c976ddc0345c04c7b/backrefs-5.9.tar.gz", hash = "sha256:808548cb708d66b82ee231f962cb36faaf4f2baab032f2fbb783e9c2fdddaa59", size = 5765857, upload-time = "2025-06-22T19:34:13.97Z" }
wheels = [
    { url = "https://files.pythonhosted.org/packages/19/4d/798dc1f30468134906575156c089c492cf79b5a5fd373f07fe26c4d046bf/backrefs-5.9-py310-none-any.whl", hash = "sha256:db8e8ba0e9de81fcd635f440deab5ae5f2591b54ac1ebe0550a2ca063488cd9f", size = 380267, upload-time = "2025-06-22T19:34:05.252Z" },
    { url = "https://files.pythonhosted.org/packages/55/07/f0b3375bf0d06014e9787797e6b7cc02b38ac9ff9726ccfe834d94e9991e/backrefs-5.9-py311-none-any.whl", hash = "sha256:6907635edebbe9b2dc3de3a2befff44d74f30a4562adbb8b36f21252ea19c5cf", size = 392072, upload-time = "2025-06-22T19:34:06.743Z" },
    { url = "https://files.pythonhosted.org/packages/9d/12/4f345407259dd60a0997107758ba3f221cf89a9b5a0f8ed5b961aef97253/backrefs-5.9-py312-none-any.whl", hash = "sha256:7fdf9771f63e6028d7fee7e0c497c81abda597ea45d6b8f89e8ad76994f5befa", size = 397947, upload-time = "2025-06-22T19:34:08.172Z" },
    { url = "https://files.pythonhosted.org/packages/10/bf/fa31834dc27a7f05e5290eae47c82690edc3a7b37d58f7fb35a1bdbf355b/backrefs-5.9-py313-none-any.whl", hash = "sha256:cc37b19fa219e93ff825ed1fed8879e47b4d89aa7a1884860e2db64ccd7c676b", size = 399843, upload-time = "2025-06-22T19:34:09.68Z" },
    { url = "https://files.pythonhosted.org/packages/fc/24/b29af34b2c9c41645a9f4ff117bae860291780d73880f449e0b5d948c070/backrefs-5.9-py314-none-any.whl", hash = "sha256:df5e169836cc8acb5e440ebae9aad4bf9d15e226d3bad049cf3f6a5c20cc8dc9", size = 411762, upload-time = "2025-06-22T19:34:11.037Z" },
    { url = "https://files.pythonhosted.org/packages/41/ff/392bff89415399a979be4a65357a41d92729ae8580a66073d8ec8d810f98/backrefs-5.9-py39-none-any.whl", hash = "sha256:f48ee18f6252b8f5777a22a00a09a85de0ca931658f1dd96d4406a34f3748c60", size = 380265, upload-time = "2025-06-22T19:34:12.405Z" },
]

[[package]]
name = "beautifulsoup4"
version = "4.13.4"
source = { registry = "https://pypi.org/simple" }
dependencies = [
    { name = "soupsieve" },
    { name = "typing-extensions" },
]
sdist = { url = "https://files.pythonhosted.org/packages/d8/e4/0c4c39e18fd76d6a628d4dd8da40543d136ce2d1752bd6eeeab0791f4d6b/beautifulsoup4-4.13.4.tar.gz", hash = "sha256:dbb3c4e1ceae6aefebdaf2423247260cd062430a410e38c66f2baa50a8437195", size = 621067, upload-time = "2025-04-15T17:05:13.836Z" }
wheels = [
    { url = "https://files.pythonhosted.org/packages/50/cd/30110dc0ffcf3b131156077b90e9f60ed75711223f306da4db08eff8403b/beautifulsoup4-4.13.4-py3-none-any.whl", hash = "sha256:9bbbb14bfde9d79f38b8cd5f8c7c85f4b8f2523190ebed90e950a8dea4cb1c4b", size = 187285, upload-time = "2025-04-15T17:05:12.221Z" },
]

[[package]]
name = "black"
version = "25.1.0"
source = { registry = "https://pypi.org/simple" }
dependencies = [
    { name = "click" },
    { name = "mypy-extensions" },
    { name = "packaging" },
    { name = "pathspec" },
    { name = "platformdirs" },
]
sdist = { url = "https://files.pythonhosted.org/packages/94/49/26a7b0f3f35da4b5a65f081943b7bcd22d7002f5f0fb8098ec1ff21cb6ef/black-25.1.0.tar.gz", hash = "sha256:33496d5cd1222ad73391352b4ae8da15253c5de89b93a80b3e2c8d9a19ec2666", size = 649449, upload-time = "2025-01-29T04:15:40.373Z" }
wheels = [
    { url = "https://files.pythonhosted.org/packages/83/71/3fe4741df7adf015ad8dfa082dd36c94ca86bb21f25608eb247b4afb15b2/black-25.1.0-cp312-cp312-macosx_10_13_x86_64.whl", hash = "sha256:4b60580e829091e6f9238c848ea6750efed72140b91b048770b64e74fe04908b", size = 1650988, upload-time = "2025-01-29T05:37:16.707Z" },
    { url = "https://files.pythonhosted.org/packages/13/f3/89aac8a83d73937ccd39bbe8fc6ac8860c11cfa0af5b1c96d081facac844/black-25.1.0-cp312-cp312-macosx_11_0_arm64.whl", hash = "sha256:1e2978f6df243b155ef5fa7e558a43037c3079093ed5d10fd84c43900f2d8ecc", size = 1453985, upload-time = "2025-01-29T05:37:18.273Z" },
    { url = "https://files.pythonhosted.org/packages/6f/22/b99efca33f1f3a1d2552c714b1e1b5ae92efac6c43e790ad539a163d1754/black-25.1.0-cp312-cp312-manylinux_2_17_x86_64.manylinux2014_x86_64.manylinux_2_28_x86_64.whl", hash = "sha256:3b48735872ec535027d979e8dcb20bf4f70b5ac75a8ea99f127c106a7d7aba9f", size = 1783816, upload-time = "2025-01-29T04:18:33.823Z" },
    { url = "https://files.pythonhosted.org/packages/18/7e/a27c3ad3822b6f2e0e00d63d58ff6299a99a5b3aee69fa77cd4b0076b261/black-25.1.0-cp312-cp312-win_amd64.whl", hash = "sha256:ea0213189960bda9cf99be5b8c8ce66bb054af5e9e861249cd23471bd7b0b3ba", size = 1440860, upload-time = "2025-01-29T04:19:12.944Z" },
    { url = "https://files.pythonhosted.org/packages/98/87/0edf98916640efa5d0696e1abb0a8357b52e69e82322628f25bf14d263d1/black-25.1.0-cp313-cp313-macosx_10_13_x86_64.whl", hash = "sha256:8f0b18a02996a836cc9c9c78e5babec10930862827b1b724ddfe98ccf2f2fe4f", size = 1650673, upload-time = "2025-01-29T05:37:20.574Z" },
    { url = "https://files.pythonhosted.org/packages/52/e5/f7bf17207cf87fa6e9b676576749c6b6ed0d70f179a3d812c997870291c3/black-25.1.0-cp313-cp313-macosx_11_0_arm64.whl", hash = "sha256:afebb7098bfbc70037a053b91ae8437c3857482d3a690fefc03e9ff7aa9a5fd3", size = 1453190, upload-time = "2025-01-29T05:37:22.106Z" },
    { url = "https://files.pythonhosted.org/packages/e3/ee/adda3d46d4a9120772fae6de454c8495603c37c4c3b9c60f25b1ab6401fe/black-25.1.0-cp313-cp313-manylinux_2_17_x86_64.manylinux2014_x86_64.manylinux_2_28_x86_64.whl", hash = "sha256:030b9759066a4ee5e5aca28c3c77f9c64789cdd4de8ac1df642c40b708be6171", size = 1782926, upload-time = "2025-01-29T04:18:58.564Z" },
    { url = "https://files.pythonhosted.org/packages/cc/64/94eb5f45dcb997d2082f097a3944cfc7fe87e071907f677e80788a2d7b7a/black-25.1.0-cp313-cp313-win_amd64.whl", hash = "sha256:a22f402b410566e2d1c950708c77ebf5ebd5d0d88a6a2e87c86d9fb48afa0d18", size = 1442613, upload-time = "2025-01-29T04:19:27.63Z" },
    { url = "https://files.pythonhosted.org/packages/09/71/54e999902aed72baf26bca0d50781b01838251a462612966e9fc4891eadd/black-25.1.0-py3-none-any.whl", hash = "sha256:95e8176dae143ba9097f351d174fdaf0ccd29efb414b362ae3fd72bf0f710717", size = 207646, upload-time = "2025-01-29T04:15:38.082Z" },
]

[[package]]
name = "bleach"
version = "6.2.0"
source = { registry = "https://pypi.org/simple" }
dependencies = [
    { name = "webencodings" },
]
sdist = { url = "https://files.pythonhosted.org/packages/76/9a/0e33f5054c54d349ea62c277191c020c2d6ef1d65ab2cb1993f91ec846d1/bleach-6.2.0.tar.gz", hash = "sha256:123e894118b8a599fd80d3ec1a6d4cc7ce4e5882b1317a7e1ba69b56e95f991f", size = 203083, upload-time = "2024-10-29T18:30:40.477Z" }
wheels = [
    { url = "https://files.pythonhosted.org/packages/fc/55/96142937f66150805c25c4d0f31ee4132fd33497753400734f9dfdcbdc66/bleach-6.2.0-py3-none-any.whl", hash = "sha256:117d9c6097a7c3d22fd578fcd8d35ff1e125df6736f554da4e432fdd63f31e5e", size = 163406, upload-time = "2024-10-29T18:30:38.186Z" },
]

[package.optional-dependencies]
css = [
    { name = "tinycss2" },
]

[[package]]
>>>>>>> c129cb85
name = "certifi"
version = "2025.7.14"
source = { registry = "https://pypi.org/simple" }
sdist = { url = "https://files.pythonhosted.org/packages/b3/76/52c535bcebe74590f296d6c77c86dabf761c41980e1347a2422e4aa2ae41/certifi-2025.7.14.tar.gz", hash = "sha256:8ea99dbdfaaf2ba2f9bac77b9249ef62ec5218e7c2b2e903378ed5fccf765995", size = 163981, upload-time = "2025-07-14T03:29:28.449Z" }
wheels = [
    { url = "https://files.pythonhosted.org/packages/4f/52/34c6cf5bb9285074dc3531c437b3919e825d976fde097a7a73f79e726d03/certifi-2025.7.14-py3-none-any.whl", hash = "sha256:6b31f564a415d79ee77df69d757bb49a5bb53bd9f756cbbe24394ffd6fc1f4b2", size = 162722, upload-time = "2025-07-14T03:29:26.863Z" },
]

[[package]]
name = "cffi"
version = "1.17.1"
source = { registry = "https://pypi.org/simple" }
dependencies = [
    { name = "pycparser" },
]
sdist = { url = "https://files.pythonhosted.org/packages/fc/97/c783634659c2920c3fc70419e3af40972dbaf758daa229a7d6ea6135c90d/cffi-1.17.1.tar.gz", hash = "sha256:1c39c6016c32bc48dd54561950ebd6836e1670f2ae46128f67cf49e789c52824", size = 516621, upload-time = "2024-09-04T20:45:21.852Z" }
wheels = [
    { url = "https://files.pythonhosted.org/packages/5a/84/e94227139ee5fb4d600a7a4927f322e1d4aea6fdc50bd3fca8493caba23f/cffi-1.17.1-cp312-cp312-macosx_10_9_x86_64.whl", hash = "sha256:805b4371bf7197c329fcb3ead37e710d1bca9da5d583f5073b799d5c5bd1eee4", size = 183178, upload-time = "2024-09-04T20:44:12.232Z" },
    { url = "https://files.pythonhosted.org/packages/da/ee/fb72c2b48656111c4ef27f0f91da355e130a923473bf5ee75c5643d00cca/cffi-1.17.1-cp312-cp312-macosx_11_0_arm64.whl", hash = "sha256:733e99bc2df47476e3848417c5a4540522f234dfd4ef3ab7fafdf555b082ec0c", size = 178840, upload-time = "2024-09-04T20:44:13.739Z" },
    { url = "https://files.pythonhosted.org/packages/cc/b6/db007700f67d151abadf508cbfd6a1884f57eab90b1bb985c4c8c02b0f28/cffi-1.17.1-cp312-cp312-manylinux_2_12_i686.manylinux2010_i686.manylinux_2_17_i686.manylinux2014_i686.whl", hash = "sha256:1257bdabf294dceb59f5e70c64a3e2f462c30c7ad68092d01bbbfb1c16b1ba36", size = 454803, upload-time = "2024-09-04T20:44:15.231Z" },
    { url = "https://files.pythonhosted.org/packages/1a/df/f8d151540d8c200eb1c6fba8cd0dfd40904f1b0682ea705c36e6c2e97ab3/cffi-1.17.1-cp312-cp312-manylinux_2_17_aarch64.manylinux2014_aarch64.whl", hash = "sha256:da95af8214998d77a98cc14e3a3bd00aa191526343078b530ceb0bd710fb48a5", size = 478850, upload-time = "2024-09-04T20:44:17.188Z" },
    { url = "https://files.pythonhosted.org/packages/28/c0/b31116332a547fd2677ae5b78a2ef662dfc8023d67f41b2a83f7c2aa78b1/cffi-1.17.1-cp312-cp312-manylinux_2_17_ppc64le.manylinux2014_ppc64le.whl", hash = "sha256:d63afe322132c194cf832bfec0dc69a99fb9bb6bbd550f161a49e9e855cc78ff", size = 485729, upload-time = "2024-09-04T20:44:18.688Z" },
    { url = "https://files.pythonhosted.org/packages/91/2b/9a1ddfa5c7f13cab007a2c9cc295b70fbbda7cb10a286aa6810338e60ea1/cffi-1.17.1-cp312-cp312-manylinux_2_17_s390x.manylinux2014_s390x.whl", hash = "sha256:f79fc4fc25f1c8698ff97788206bb3c2598949bfe0fef03d299eb1b5356ada99", size = 471256, upload-time = "2024-09-04T20:44:20.248Z" },
    { url = "https://files.pythonhosted.org/packages/b2/d5/da47df7004cb17e4955df6a43d14b3b4ae77737dff8bf7f8f333196717bf/cffi-1.17.1-cp312-cp312-manylinux_2_17_x86_64.manylinux2014_x86_64.whl", hash = "sha256:b62ce867176a75d03a665bad002af8e6d54644fad99a3c70905c543130e39d93", size = 479424, upload-time = "2024-09-04T20:44:21.673Z" },
    { url = "https://files.pythonhosted.org/packages/0b/ac/2a28bcf513e93a219c8a4e8e125534f4f6db03e3179ba1c45e949b76212c/cffi-1.17.1-cp312-cp312-musllinux_1_1_aarch64.whl", hash = "sha256:386c8bf53c502fff58903061338ce4f4950cbdcb23e2902d86c0f722b786bbe3", size = 484568, upload-time = "2024-09-04T20:44:23.245Z" },
    { url = "https://files.pythonhosted.org/packages/d4/38/ca8a4f639065f14ae0f1d9751e70447a261f1a30fa7547a828ae08142465/cffi-1.17.1-cp312-cp312-musllinux_1_1_x86_64.whl", hash = "sha256:4ceb10419a9adf4460ea14cfd6bc43d08701f0835e979bf821052f1805850fe8", size = 488736, upload-time = "2024-09-04T20:44:24.757Z" },
    { url = "https://files.pythonhosted.org/packages/86/c5/28b2d6f799ec0bdecf44dced2ec5ed43e0eb63097b0f58c293583b406582/cffi-1.17.1-cp312-cp312-win32.whl", hash = "sha256:a08d7e755f8ed21095a310a693525137cfe756ce62d066e53f502a83dc550f65", size = 172448, upload-time = "2024-09-04T20:44:26.208Z" },
    { url = "https://files.pythonhosted.org/packages/50/b9/db34c4755a7bd1cb2d1603ac3863f22bcecbd1ba29e5ee841a4bc510b294/cffi-1.17.1-cp312-cp312-win_amd64.whl", hash = "sha256:51392eae71afec0d0c8fb1a53b204dbb3bcabcb3c9b807eedf3e1e6ccf2de903", size = 181976, upload-time = "2024-09-04T20:44:27.578Z" },
    { url = "https://files.pythonhosted.org/packages/8d/f8/dd6c246b148639254dad4d6803eb6a54e8c85c6e11ec9df2cffa87571dbe/cffi-1.17.1-cp313-cp313-macosx_10_13_x86_64.whl", hash = "sha256:f3a2b4222ce6b60e2e8b337bb9596923045681d71e5a082783484d845390938e", size = 182989, upload-time = "2024-09-04T20:44:28.956Z" },
    { url = "https://files.pythonhosted.org/packages/8b/f1/672d303ddf17c24fc83afd712316fda78dc6fce1cd53011b839483e1ecc8/cffi-1.17.1-cp313-cp313-macosx_11_0_arm64.whl", hash = "sha256:0984a4925a435b1da406122d4d7968dd861c1385afe3b45ba82b750f229811e2", size = 178802, upload-time = "2024-09-04T20:44:30.289Z" },
    { url = "https://files.pythonhosted.org/packages/0e/2d/eab2e858a91fdff70533cab61dcff4a1f55ec60425832ddfdc9cd36bc8af/cffi-1.17.1-cp313-cp313-manylinux_2_12_i686.manylinux2010_i686.manylinux_2_17_i686.manylinux2014_i686.whl", hash = "sha256:d01b12eeeb4427d3110de311e1774046ad344f5b1a7403101878976ecd7a10f3", size = 454792, upload-time = "2024-09-04T20:44:32.01Z" },
    { url = "https://files.pythonhosted.org/packages/75/b2/fbaec7c4455c604e29388d55599b99ebcc250a60050610fadde58932b7ee/cffi-1.17.1-cp313-cp313-manylinux_2_17_aarch64.manylinux2014_aarch64.whl", hash = "sha256:706510fe141c86a69c8ddc029c7910003a17353970cff3b904ff0686a5927683", size = 478893, upload-time = "2024-09-04T20:44:33.606Z" },
    { url = "https://files.pythonhosted.org/packages/4f/b7/6e4a2162178bf1935c336d4da8a9352cccab4d3a5d7914065490f08c0690/cffi-1.17.1-cp313-cp313-manylinux_2_17_ppc64le.manylinux2014_ppc64le.whl", hash = "sha256:de55b766c7aa2e2a3092c51e0483d700341182f08e67c63630d5b6f200bb28e5", size = 485810, upload-time = "2024-09-04T20:44:35.191Z" },
    { url = "https://files.pythonhosted.org/packages/c7/8a/1d0e4a9c26e54746dc08c2c6c037889124d4f59dffd853a659fa545f1b40/cffi-1.17.1-cp313-cp313-manylinux_2_17_s390x.manylinux2014_s390x.whl", hash = "sha256:c59d6e989d07460165cc5ad3c61f9fd8f1b4796eacbd81cee78957842b834af4", size = 471200, upload-time = "2024-09-04T20:44:36.743Z" },
    { url = "https://files.pythonhosted.org/packages/26/9f/1aab65a6c0db35f43c4d1b4f580e8df53914310afc10ae0397d29d697af4/cffi-1.17.1-cp313-cp313-manylinux_2_17_x86_64.manylinux2014_x86_64.whl", hash = "sha256:dd398dbc6773384a17fe0d3e7eeb8d1a21c2200473ee6806bb5e6a8e62bb73dd", size = 479447, upload-time = "2024-09-04T20:44:38.492Z" },
    { url = "https://files.pythonhosted.org/packages/5f/e4/fb8b3dd8dc0e98edf1135ff067ae070bb32ef9d509d6cb0f538cd6f7483f/cffi-1.17.1-cp313-cp313-musllinux_1_1_aarch64.whl", hash = "sha256:3edc8d958eb099c634dace3c7e16560ae474aa3803a5df240542b305d14e14ed", size = 484358, upload-time = "2024-09-04T20:44:40.046Z" },
    { url = "https://files.pythonhosted.org/packages/f1/47/d7145bf2dc04684935d57d67dff9d6d795b2ba2796806bb109864be3a151/cffi-1.17.1-cp313-cp313-musllinux_1_1_x86_64.whl", hash = "sha256:72e72408cad3d5419375fc87d289076ee319835bdfa2caad331e377589aebba9", size = 488469, upload-time = "2024-09-04T20:44:41.616Z" },
    { url = "https://files.pythonhosted.org/packages/bf/ee/f94057fa6426481d663b88637a9a10e859e492c73d0384514a17d78ee205/cffi-1.17.1-cp313-cp313-win32.whl", hash = "sha256:e03eab0a8677fa80d646b5ddece1cbeaf556c313dcfac435ba11f107ba117b5d", size = 172475, upload-time = "2024-09-04T20:44:43.733Z" },
    { url = "https://files.pythonhosted.org/packages/7c/fc/6a8cb64e5f0324877d503c854da15d76c1e50eb722e320b15345c4d0c6de/cffi-1.17.1-cp313-cp313-win_amd64.whl", hash = "sha256:f6a16c31041f09ead72d69f583767292f750d24913dadacf5756b966aacb3f1a", size = 182009, upload-time = "2024-09-04T20:44:45.309Z" },
]

[[package]]
name = "cfgv"
version = "3.4.0"
source = { registry = "https://pypi.org/simple" }
sdist = { url = "https://files.pythonhosted.org/packages/11/74/539e56497d9bd1d484fd863dd69cbbfa653cd2aa27abfe35653494d85e94/cfgv-3.4.0.tar.gz", hash = "sha256:e52591d4c5f5dead8e0f673fb16db7949d2cfb3f7da4582893288f0ded8fe560", size = 7114, upload-time = "2023-08-12T20:38:17.776Z" }
wheels = [
    { url = "https://files.pythonhosted.org/packages/c5/55/51844dd50c4fc7a33b653bfaba4c2456f06955289ca770a5dbd5fd267374/cfgv-3.4.0-py2.py3-none-any.whl", hash = "sha256:b7265b1f29fd3316bfcd2b330d63d024f2bfd8bcb8b0272f8e19a504856c48f9", size = 7249, upload-time = "2023-08-12T20:38:16.269Z" },
]

[[package]]
name = "charset-normalizer"
version = "3.4.2"
source = { registry = "https://pypi.org/simple" }
sdist = { url = "https://files.pythonhosted.org/packages/e4/33/89c2ced2b67d1c2a61c19c6751aa8902d46ce3dacb23600a283619f5a12d/charset_normalizer-3.4.2.tar.gz", hash = "sha256:5baececa9ecba31eff645232d59845c07aa030f0c81ee70184a90d35099a0e63", size = 126367, upload-time = "2025-05-02T08:34:42.01Z" }
wheels = [
    { url = "https://files.pythonhosted.org/packages/d7/a4/37f4d6035c89cac7930395a35cc0f1b872e652eaafb76a6075943754f095/charset_normalizer-3.4.2-cp312-cp312-macosx_10_13_universal2.whl", hash = "sha256:0c29de6a1a95f24b9a1aa7aefd27d2487263f00dfd55a77719b530788f75cff7", size = 199936, upload-time = "2025-05-02T08:32:33.712Z" },
    { url = "https://files.pythonhosted.org/packages/ee/8a/1a5e33b73e0d9287274f899d967907cd0bf9c343e651755d9307e0dbf2b3/charset_normalizer-3.4.2-cp312-cp312-manylinux_2_17_aarch64.manylinux2014_aarch64.whl", hash = "sha256:cddf7bd982eaa998934a91f69d182aec997c6c468898efe6679af88283b498d3", size = 143790, upload-time = "2025-05-02T08:32:35.768Z" },
    { url = "https://files.pythonhosted.org/packages/66/52/59521f1d8e6ab1482164fa21409c5ef44da3e9f653c13ba71becdd98dec3/charset_normalizer-3.4.2-cp312-cp312-manylinux_2_17_ppc64le.manylinux2014_ppc64le.whl", hash = "sha256:fcbe676a55d7445b22c10967bceaaf0ee69407fbe0ece4d032b6eb8d4565982a", size = 153924, upload-time = "2025-05-02T08:32:37.284Z" },
    { url = "https://files.pythonhosted.org/packages/86/2d/fb55fdf41964ec782febbf33cb64be480a6b8f16ded2dbe8db27a405c09f/charset_normalizer-3.4.2-cp312-cp312-manylinux_2_17_s390x.manylinux2014_s390x.whl", hash = "sha256:d41c4d287cfc69060fa91cae9683eacffad989f1a10811995fa309df656ec214", size = 146626, upload-time = "2025-05-02T08:32:38.803Z" },
    { url = "https://files.pythonhosted.org/packages/8c/73/6ede2ec59bce19b3edf4209d70004253ec5f4e319f9a2e3f2f15601ed5f7/charset_normalizer-3.4.2-cp312-cp312-manylinux_2_17_x86_64.manylinux2014_x86_64.whl", hash = "sha256:4e594135de17ab3866138f496755f302b72157d115086d100c3f19370839dd3a", size = 148567, upload-time = "2025-05-02T08:32:40.251Z" },
    { url = "https://files.pythonhosted.org/packages/09/14/957d03c6dc343c04904530b6bef4e5efae5ec7d7990a7cbb868e4595ee30/charset_normalizer-3.4.2-cp312-cp312-manylinux_2_5_i686.manylinux1_i686.manylinux_2_17_i686.manylinux2014_i686.whl", hash = "sha256:cf713fe9a71ef6fd5adf7a79670135081cd4431c2943864757f0fa3a65b1fafd", size = 150957, upload-time = "2025-05-02T08:32:41.705Z" },
    { url = "https://files.pythonhosted.org/packages/0d/c8/8174d0e5c10ccebdcb1b53cc959591c4c722a3ad92461a273e86b9f5a302/charset_normalizer-3.4.2-cp312-cp312-musllinux_1_2_aarch64.whl", hash = "sha256:a370b3e078e418187da8c3674eddb9d983ec09445c99a3a263c2011993522981", size = 145408, upload-time = "2025-05-02T08:32:43.709Z" },
    { url = "https://files.pythonhosted.org/packages/58/aa/8904b84bc8084ac19dc52feb4f5952c6df03ffb460a887b42615ee1382e8/charset_normalizer-3.4.2-cp312-cp312-musllinux_1_2_i686.whl", hash = "sha256:a955b438e62efdf7e0b7b52a64dc5c3396e2634baa62471768a64bc2adb73d5c", size = 153399, upload-time = "2025-05-02T08:32:46.197Z" },
    { url = "https://files.pythonhosted.org/packages/c2/26/89ee1f0e264d201cb65cf054aca6038c03b1a0c6b4ae998070392a3ce605/charset_normalizer-3.4.2-cp312-cp312-musllinux_1_2_ppc64le.whl", hash = "sha256:7222ffd5e4de8e57e03ce2cef95a4c43c98fcb72ad86909abdfc2c17d227fc1b", size = 156815, upload-time = "2025-05-02T08:32:48.105Z" },
    { url = "https://files.pythonhosted.org/packages/fd/07/68e95b4b345bad3dbbd3a8681737b4338ff2c9df29856a6d6d23ac4c73cb/charset_normalizer-3.4.2-cp312-cp312-musllinux_1_2_s390x.whl", hash = "sha256:bee093bf902e1d8fc0ac143c88902c3dfc8941f7ea1d6a8dd2bcb786d33db03d", size = 154537, upload-time = "2025-05-02T08:32:49.719Z" },
    { url = "https://files.pythonhosted.org/packages/77/1a/5eefc0ce04affb98af07bc05f3bac9094513c0e23b0562d64af46a06aae4/charset_normalizer-3.4.2-cp312-cp312-musllinux_1_2_x86_64.whl", hash = "sha256:dedb8adb91d11846ee08bec4c8236c8549ac721c245678282dcb06b221aab59f", size = 149565, upload-time = "2025-05-02T08:32:51.404Z" },
    { url = "https://files.pythonhosted.org/packages/37/a0/2410e5e6032a174c95e0806b1a6585eb21e12f445ebe239fac441995226a/charset_normalizer-3.4.2-cp312-cp312-win32.whl", hash = "sha256:db4c7bf0e07fc3b7d89ac2a5880a6a8062056801b83ff56d8464b70f65482b6c", size = 98357, upload-time = "2025-05-02T08:32:53.079Z" },
    { url = "https://files.pythonhosted.org/packages/6c/4f/c02d5c493967af3eda9c771ad4d2bbc8df6f99ddbeb37ceea6e8716a32bc/charset_normalizer-3.4.2-cp312-cp312-win_amd64.whl", hash = "sha256:5a9979887252a82fefd3d3ed2a8e3b937a7a809f65dcb1e068b090e165bbe99e", size = 105776, upload-time = "2025-05-02T08:32:54.573Z" },
    { url = "https://files.pythonhosted.org/packages/ea/12/a93df3366ed32db1d907d7593a94f1fe6293903e3e92967bebd6950ed12c/charset_normalizer-3.4.2-cp313-cp313-macosx_10_13_universal2.whl", hash = "sha256:926ca93accd5d36ccdabd803392ddc3e03e6d4cd1cf17deff3b989ab8e9dbcf0", size = 199622, upload-time = "2025-05-02T08:32:56.363Z" },
    { url = "https://files.pythonhosted.org/packages/04/93/bf204e6f344c39d9937d3c13c8cd5bbfc266472e51fc8c07cb7f64fcd2de/charset_normalizer-3.4.2-cp313-cp313-manylinux_2_17_aarch64.manylinux2014_aarch64.whl", hash = "sha256:eba9904b0f38a143592d9fc0e19e2df0fa2e41c3c3745554761c5f6447eedabf", size = 143435, upload-time = "2025-05-02T08:32:58.551Z" },
    { url = "https://files.pythonhosted.org/packages/22/2a/ea8a2095b0bafa6c5b5a55ffdc2f924455233ee7b91c69b7edfcc9e02284/charset_normalizer-3.4.2-cp313-cp313-manylinux_2_17_ppc64le.manylinux2014_ppc64le.whl", hash = "sha256:3fddb7e2c84ac87ac3a947cb4e66d143ca5863ef48e4a5ecb83bd48619e4634e", size = 153653, upload-time = "2025-05-02T08:33:00.342Z" },
    { url = "https://files.pythonhosted.org/packages/b6/57/1b090ff183d13cef485dfbe272e2fe57622a76694061353c59da52c9a659/charset_normalizer-3.4.2-cp313-cp313-manylinux_2_17_s390x.manylinux2014_s390x.whl", hash = "sha256:98f862da73774290f251b9df8d11161b6cf25b599a66baf087c1ffe340e9bfd1", size = 146231, upload-time = "2025-05-02T08:33:02.081Z" },
    { url = "https://files.pythonhosted.org/packages/e2/28/ffc026b26f441fc67bd21ab7f03b313ab3fe46714a14b516f931abe1a2d8/charset_normalizer-3.4.2-cp313-cp313-manylinux_2_17_x86_64.manylinux2014_x86_64.whl", hash = "sha256:6c9379d65defcab82d07b2a9dfbfc2e95bc8fe0ebb1b176a3190230a3ef0e07c", size = 148243, upload-time = "2025-05-02T08:33:04.063Z" },
    { url = "https://files.pythonhosted.org/packages/c0/0f/9abe9bd191629c33e69e47c6ef45ef99773320e9ad8e9cb08b8ab4a8d4cb/charset_normalizer-3.4.2-cp313-cp313-manylinux_2_5_i686.manylinux1_i686.manylinux_2_17_i686.manylinux2014_i686.whl", hash = "sha256:e635b87f01ebc977342e2697d05b56632f5f879a4f15955dfe8cef2448b51691", size = 150442, upload-time = "2025-05-02T08:33:06.418Z" },
    { url = "https://files.pythonhosted.org/packages/67/7c/a123bbcedca91d5916c056407f89a7f5e8fdfce12ba825d7d6b9954a1a3c/charset_normalizer-3.4.2-cp313-cp313-musllinux_1_2_aarch64.whl", hash = "sha256:1c95a1e2902a8b722868587c0e1184ad5c55631de5afc0eb96bc4b0d738092c0", size = 145147, upload-time = "2025-05-02T08:33:08.183Z" },
    { url = "https://files.pythonhosted.org/packages/ec/fe/1ac556fa4899d967b83e9893788e86b6af4d83e4726511eaaad035e36595/charset_normalizer-3.4.2-cp313-cp313-musllinux_1_2_i686.whl", hash = "sha256:ef8de666d6179b009dce7bcb2ad4c4a779f113f12caf8dc77f0162c29d20490b", size = 153057, upload-time = "2025-05-02T08:33:09.986Z" },
    { url = "https://files.pythonhosted.org/packages/2b/ff/acfc0b0a70b19e3e54febdd5301a98b72fa07635e56f24f60502e954c461/charset_normalizer-3.4.2-cp313-cp313-musllinux_1_2_ppc64le.whl", hash = "sha256:32fc0341d72e0f73f80acb0a2c94216bd704f4f0bce10aedea38f30502b271ff", size = 156454, upload-time = "2025-05-02T08:33:11.814Z" },
    { url = "https://files.pythonhosted.org/packages/92/08/95b458ce9c740d0645feb0e96cea1f5ec946ea9c580a94adfe0b617f3573/charset_normalizer-3.4.2-cp313-cp313-musllinux_1_2_s390x.whl", hash = "sha256:289200a18fa698949d2b39c671c2cc7a24d44096784e76614899a7ccf2574b7b", size = 154174, upload-time = "2025-05-02T08:33:13.707Z" },
    { url = "https://files.pythonhosted.org/packages/78/be/8392efc43487ac051eee6c36d5fbd63032d78f7728cb37aebcc98191f1ff/charset_normalizer-3.4.2-cp313-cp313-musllinux_1_2_x86_64.whl", hash = "sha256:4a476b06fbcf359ad25d34a057b7219281286ae2477cc5ff5e3f70a246971148", size = 149166, upload-time = "2025-05-02T08:33:15.458Z" },
    { url = "https://files.pythonhosted.org/packages/44/96/392abd49b094d30b91d9fbda6a69519e95802250b777841cf3bda8fe136c/charset_normalizer-3.4.2-cp313-cp313-win32.whl", hash = "sha256:aaeeb6a479c7667fbe1099af9617c83aaca22182d6cf8c53966491a0f1b7ffb7", size = 98064, upload-time = "2025-05-02T08:33:17.06Z" },
    { url = "https://files.pythonhosted.org/packages/e9/b0/0200da600134e001d91851ddc797809e2fe0ea72de90e09bec5a2fbdaccb/charset_normalizer-3.4.2-cp313-cp313-win_amd64.whl", hash = "sha256:aa6af9e7d59f9c12b33ae4e9450619cf2488e2bbe9b44030905877f0b2324980", size = 105641, upload-time = "2025-05-02T08:33:18.753Z" },
    { url = "https://files.pythonhosted.org/packages/20/94/c5790835a017658cbfabd07f3bfb549140c3ac458cfc196323996b10095a/charset_normalizer-3.4.2-py3-none-any.whl", hash = "sha256:7f56930ab0abd1c45cd15be65cc741c28b1c9a34876ce8c17a2fa107810c0af0", size = 52626, upload-time = "2025-05-02T08:34:40.053Z" },
]

[[package]]
name = "click"
version = "8.2.1"
source = { registry = "https://pypi.org/simple" }
dependencies = [
    { name = "colorama", marker = "sys_platform == 'win32'" },
]
sdist = { url = "https://files.pythonhosted.org/packages/60/6c/8ca2efa64cf75a977a0d7fac081354553ebe483345c734fb6b6515d96bbc/click-8.2.1.tar.gz", hash = "sha256:27c491cc05d968d271d5a1db13e3b5a184636d9d930f148c50b038f0d0646202", size = 286342, upload-time = "2025-05-20T23:19:49.832Z" }
wheels = [
    { url = "https://files.pythonhosted.org/packages/85/32/10bb5764d90a8eee674e9dc6f4db6a0ab47c8c4d0d83c27f7c39ac415a4d/click-8.2.1-py3-none-any.whl", hash = "sha256:61a3265b914e850b85317d0b3109c7f8cd35a670f963866005d6ef1d5175a12b", size = 102215, upload-time = "2025-05-20T23:19:47.796Z" },
]

[[package]]
name = "colorama"
version = "0.4.6"
source = { registry = "https://pypi.org/simple" }
sdist = { url = "https://files.pythonhosted.org/packages/d8/53/6f443c9a4a8358a93a6792e2acffb9d9d5cb0a5cfd8802644b7b1c9a02e4/colorama-0.4.6.tar.gz", hash = "sha256:08695f5cb7ed6e0531a20572697297273c47b8cae5a63ffc6d6ed5c201be6e44", size = 27697, upload-time = "2022-10-25T02:36:22.414Z" }
wheels = [
    { url = "https://files.pythonhosted.org/packages/d1/d6/3965ed04c63042e047cb6a3e6ed1a63a35087b6a609aa3a15ed8ac56c221/colorama-0.4.6-py2.py3-none-any.whl", hash = "sha256:4f1d9991f5acc0ca119f9d443620b77f9d6b33703e51011c16baf57afb285fc6", size = 25335, upload-time = "2022-10-25T02:36:20.889Z" },
]

[[package]]
name = "comm"
version = "0.2.2"
source = { registry = "https://pypi.org/simple" }
dependencies = [
    { name = "traitlets" },
]
sdist = { url = "https://files.pythonhosted.org/packages/e9/a8/fb783cb0abe2b5fded9f55e5703015cdf1c9c85b3669087c538dd15a6a86/comm-0.2.2.tar.gz", hash = "sha256:3fd7a84065306e07bea1773df6eb8282de51ba82f77c72f9c85716ab11fe980e", size = 6210, upload-time = "2024-03-12T16:53:41.133Z" }
wheels = [
    { url = "https://files.pythonhosted.org/packages/e6/75/49e5bfe642f71f272236b5b2d2691cf915a7283cc0ceda56357b61daa538/comm-0.2.2-py3-none-any.whl", hash = "sha256:e6fb86cb70ff661ee8c9c14e7d36d6de3b4066f1441be4063df9c5009f0a64d3", size = 7180, upload-time = "2024-03-12T16:53:39.226Z" },
]

[[package]]
name = "cryptography"
version = "45.0.5"
source = { registry = "https://pypi.org/simple" }
dependencies = [
    { name = "cffi", marker = "platform_python_implementation != 'PyPy'" },
]
sdist = { url = "https://files.pythonhosted.org/packages/95/1e/49527ac611af559665f71cbb8f92b332b5ec9c6fbc4e88b0f8e92f5e85df/cryptography-45.0.5.tar.gz", hash = "sha256:72e76caa004ab63accdf26023fccd1d087f6d90ec6048ff33ad0445abf7f605a", size = 744903, upload-time = "2025-07-02T13:06:25.941Z" }
wheels = [
    { url = "https://files.pythonhosted.org/packages/f0/fb/09e28bc0c46d2c547085e60897fea96310574c70fb21cd58a730a45f3403/cryptography-45.0.5-cp311-abi3-macosx_10_9_universal2.whl", hash = "sha256:101ee65078f6dd3e5a028d4f19c07ffa4dd22cce6a20eaa160f8b5219911e7d8", size = 7043092, upload-time = "2025-07-02T13:05:01.514Z" },
    { url = "https://files.pythonhosted.org/packages/b1/05/2194432935e29b91fb649f6149c1a4f9e6d3d9fc880919f4ad1bcc22641e/cryptography-45.0.5-cp311-abi3-manylinux2014_aarch64.manylinux_2_17_aarch64.whl", hash = "sha256:3a264aae5f7fbb089dbc01e0242d3b67dffe3e6292e1f5182122bdf58e65215d", size = 4205926, upload-time = "2025-07-02T13:05:04.741Z" },
    { url = "https://files.pythonhosted.org/packages/07/8b/9ef5da82350175e32de245646b1884fc01124f53eb31164c77f95a08d682/cryptography-45.0.5-cp311-abi3-manylinux2014_x86_64.manylinux_2_17_x86_64.whl", hash = "sha256:e74d30ec9c7cb2f404af331d5b4099a9b322a8a6b25c4632755c8757345baac5", size = 4429235, upload-time = "2025-07-02T13:05:07.084Z" },
    { url = "https://files.pythonhosted.org/packages/7c/e1/c809f398adde1994ee53438912192d92a1d0fc0f2d7582659d9ef4c28b0c/cryptography-45.0.5-cp311-abi3-manylinux_2_28_aarch64.whl", hash = "sha256:3af26738f2db354aafe492fb3869e955b12b2ef2e16908c8b9cb928128d42c57", size = 4209785, upload-time = "2025-07-02T13:05:09.321Z" },
    { url = "https://files.pythonhosted.org/packages/d0/8b/07eb6bd5acff58406c5e806eff34a124936f41a4fb52909ffa4d00815f8c/cryptography-45.0.5-cp311-abi3-manylinux_2_28_armv7l.manylinux_2_31_armv7l.whl", hash = "sha256:e6c00130ed423201c5bc5544c23359141660b07999ad82e34e7bb8f882bb78e0", size = 3893050, upload-time = "2025-07-02T13:05:11.069Z" },
    { url = "https://files.pythonhosted.org/packages/ec/ef/3333295ed58d900a13c92806b67e62f27876845a9a908c939f040887cca9/cryptography-45.0.5-cp311-abi3-manylinux_2_28_x86_64.whl", hash = "sha256:dd420e577921c8c2d31289536c386aaa30140b473835e97f83bc71ea9d2baf2d", size = 4457379, upload-time = "2025-07-02T13:05:13.32Z" },
    { url = "https://files.pythonhosted.org/packages/d9/9d/44080674dee514dbb82b21d6fa5d1055368f208304e2ab1828d85c9de8f4/cryptography-45.0.5-cp311-abi3-manylinux_2_34_aarch64.whl", hash = "sha256:d05a38884db2ba215218745f0781775806bde4f32e07b135348355fe8e4991d9", size = 4209355, upload-time = "2025-07-02T13:05:15.017Z" },
    { url = "https://files.pythonhosted.org/packages/c9/d8/0749f7d39f53f8258e5c18a93131919ac465ee1f9dccaf1b3f420235e0b5/cryptography-45.0.5-cp311-abi3-manylinux_2_34_x86_64.whl", hash = "sha256:ad0caded895a00261a5b4aa9af828baede54638754b51955a0ac75576b831b27", size = 4456087, upload-time = "2025-07-02T13:05:16.945Z" },
    { url = "https://files.pythonhosted.org/packages/09/d7/92acac187387bf08902b0bf0699816f08553927bdd6ba3654da0010289b4/cryptography-45.0.5-cp311-abi3-musllinux_1_2_aarch64.whl", hash = "sha256:9024beb59aca9d31d36fcdc1604dd9bbeed0a55bface9f1908df19178e2f116e", size = 4332873, upload-time = "2025-07-02T13:05:18.743Z" },
    { url = "https://files.pythonhosted.org/packages/03/c2/840e0710da5106a7c3d4153c7215b2736151bba60bf4491bdb421df5056d/cryptography-45.0.5-cp311-abi3-musllinux_1_2_x86_64.whl", hash = "sha256:91098f02ca81579c85f66df8a588c78f331ca19089763d733e34ad359f474174", size = 4564651, upload-time = "2025-07-02T13:05:21.382Z" },
    { url = "https://files.pythonhosted.org/packages/2e/92/cc723dd6d71e9747a887b94eb3827825c6c24b9e6ce2bb33b847d31d5eaa/cryptography-45.0.5-cp311-abi3-win32.whl", hash = "sha256:926c3ea71a6043921050eaa639137e13dbe7b4ab25800932a8498364fc1abec9", size = 2929050, upload-time = "2025-07-02T13:05:23.39Z" },
    { url = "https://files.pythonhosted.org/packages/1f/10/197da38a5911a48dd5389c043de4aec4b3c94cb836299b01253940788d78/cryptography-45.0.5-cp311-abi3-win_amd64.whl", hash = "sha256:b85980d1e345fe769cfc57c57db2b59cff5464ee0c045d52c0df087e926fbe63", size = 3403224, upload-time = "2025-07-02T13:05:25.202Z" },
    { url = "https://files.pythonhosted.org/packages/fe/2b/160ce8c2765e7a481ce57d55eba1546148583e7b6f85514472b1d151711d/cryptography-45.0.5-cp37-abi3-macosx_10_9_universal2.whl", hash = "sha256:f3562c2f23c612f2e4a6964a61d942f891d29ee320edb62ff48ffb99f3de9ae8", size = 7017143, upload-time = "2025-07-02T13:05:27.229Z" },
    { url = "https://files.pythonhosted.org/packages/c2/e7/2187be2f871c0221a81f55ee3105d3cf3e273c0a0853651d7011eada0d7e/cryptography-45.0.5-cp37-abi3-manylinux2014_aarch64.manylinux_2_17_aarch64.whl", hash = "sha256:3fcfbefc4a7f332dece7272a88e410f611e79458fab97b5efe14e54fe476f4fd", size = 4197780, upload-time = "2025-07-02T13:05:29.299Z" },
    { url = "https://files.pythonhosted.org/packages/b9/cf/84210c447c06104e6be9122661159ad4ce7a8190011669afceeaea150524/cryptography-45.0.5-cp37-abi3-manylinux2014_x86_64.manylinux_2_17_x86_64.whl", hash = "sha256:460f8c39ba66af7db0545a8c6f2eabcbc5a5528fc1cf6c3fa9a1e44cec33385e", size = 4420091, upload-time = "2025-07-02T13:05:31.221Z" },
    { url = "https://files.pythonhosted.org/packages/3e/6a/cb8b5c8bb82fafffa23aeff8d3a39822593cee6e2f16c5ca5c2ecca344f7/cryptography-45.0.5-cp37-abi3-manylinux_2_28_aarch64.whl", hash = "sha256:9b4cf6318915dccfe218e69bbec417fdd7c7185aa7aab139a2c0beb7468c89f0", size = 4198711, upload-time = "2025-07-02T13:05:33.062Z" },
    { url = "https://files.pythonhosted.org/packages/04/f7/36d2d69df69c94cbb2473871926daf0f01ad8e00fe3986ac3c1e8c4ca4b3/cryptography-45.0.5-cp37-abi3-manylinux_2_28_armv7l.manylinux_2_31_armv7l.whl", hash = "sha256:2089cc8f70a6e454601525e5bf2779e665d7865af002a5dec8d14e561002e135", size = 3883299, upload-time = "2025-07-02T13:05:34.94Z" },
    { url = "https://files.pythonhosted.org/packages/82/c7/f0ea40f016de72f81288e9fe8d1f6748036cb5ba6118774317a3ffc6022d/cryptography-45.0.5-cp37-abi3-manylinux_2_28_x86_64.whl", hash = "sha256:0027d566d65a38497bc37e0dd7c2f8ceda73597d2ac9ba93810204f56f52ebc7", size = 4450558, upload-time = "2025-07-02T13:05:37.288Z" },
    { url = "https://files.pythonhosted.org/packages/06/ae/94b504dc1a3cdf642d710407c62e86296f7da9e66f27ab12a1ee6fdf005b/cryptography-45.0.5-cp37-abi3-manylinux_2_34_aarch64.whl", hash = "sha256:be97d3a19c16a9be00edf79dca949c8fa7eff621763666a145f9f9535a5d7f42", size = 4198020, upload-time = "2025-07-02T13:05:39.102Z" },
    { url = "https://files.pythonhosted.org/packages/05/2b/aaf0adb845d5dabb43480f18f7ca72e94f92c280aa983ddbd0bcd6ecd037/cryptography-45.0.5-cp37-abi3-manylinux_2_34_x86_64.whl", hash = "sha256:7760c1c2e1a7084153a0f68fab76e754083b126a47d0117c9ed15e69e2103492", size = 4449759, upload-time = "2025-07-02T13:05:41.398Z" },
    { url = "https://files.pythonhosted.org/packages/91/e4/f17e02066de63e0100a3a01b56f8f1016973a1d67551beaf585157a86b3f/cryptography-45.0.5-cp37-abi3-musllinux_1_2_aarch64.whl", hash = "sha256:6ff8728d8d890b3dda5765276d1bc6fb099252915a2cd3aff960c4c195745dd0", size = 4319991, upload-time = "2025-07-02T13:05:43.64Z" },
    { url = "https://files.pythonhosted.org/packages/f2/2e/e2dbd629481b499b14516eed933f3276eb3239f7cee2dcfa4ee6b44d4711/cryptography-45.0.5-cp37-abi3-musllinux_1_2_x86_64.whl", hash = "sha256:7259038202a47fdecee7e62e0fd0b0738b6daa335354396c6ddebdbe1206af2a", size = 4554189, upload-time = "2025-07-02T13:05:46.045Z" },
    { url = "https://files.pythonhosted.org/packages/f8/ea/a78a0c38f4c8736287b71c2ea3799d173d5ce778c7d6e3c163a95a05ad2a/cryptography-45.0.5-cp37-abi3-win32.whl", hash = "sha256:1e1da5accc0c750056c556a93c3e9cb828970206c68867712ca5805e46dc806f", size = 2911769, upload-time = "2025-07-02T13:05:48.329Z" },
    { url = "https://files.pythonhosted.org/packages/79/b3/28ac139109d9005ad3f6b6f8976ffede6706a6478e21c889ce36c840918e/cryptography-45.0.5-cp37-abi3-win_amd64.whl", hash = "sha256:90cb0a7bb35959f37e23303b7eed0a32280510030daba3f7fdfbb65defde6a97", size = 3390016, upload-time = "2025-07-02T13:05:50.811Z" },
]

[[package]]
name = "cyclopts"
version = "3.22.2"
source = { registry = "https://pypi.org/simple" }
dependencies = [
    { name = "attrs" },
    { name = "docstring-parser", marker = "python_full_version < '4'" },
    { name = "rich" },
    { name = "rich-rst" },
]
sdist = { url = "https://files.pythonhosted.org/packages/cc/2e/8c45ef5b00bd48d7cabbf6f90b7f12df4c232755cd46e6dbc6690f9ac0c5/cyclopts-3.22.2.tar.gz", hash = "sha256:d3495231af6ae86479579777d212ddf77b113200f828badeaf401162ed87227d", size = 74520, upload-time = "2025-07-09T12:21:46.866Z" }
wheels = [
    { url = "https://files.pythonhosted.org/packages/83/5b/5939e05d87def1612c494429bee705d6b852fad1d21dd2dee1e3ce39997e/cyclopts-3.22.2-py3-none-any.whl", hash = "sha256:6681b0815fa2de2bccc364468fd25b15aa9617cb505c0b16ca62e2b18a57619e", size = 84578, upload-time = "2025-07-09T12:21:44.878Z" },
]

[[package]]
<<<<<<< HEAD
name = "distlib"
version = "0.4.0"
source = { registry = "https://pypi.org/simple" }
sdist = { url = "https://files.pythonhosted.org/packages/96/8e/709914eb2b5749865801041647dc7f4e6d00b549cfe88b65ca192995f07c/distlib-0.4.0.tar.gz", hash = "sha256:feec40075be03a04501a973d81f633735b4b69f98b05450592310c0f401a4e0d", size = 614605, upload-time = "2025-07-17T16:52:00.465Z" }
wheels = [
    { url = "https://files.pythonhosted.org/packages/33/6b/e0547afaf41bf2c42e52430072fa5658766e3d65bd4b03a563d1b6336f57/distlib-0.4.0-py2.py3-none-any.whl", hash = "sha256:9659f7d87e46584a30b5780e43ac7a2143098441670ff0a49d5f9034c54a6c16", size = 469047, upload-time = "2025-07-17T16:51:58.613Z" },
=======
name = "debugpy"
version = "1.8.15"
source = { registry = "https://pypi.org/simple" }
sdist = { url = "https://files.pythonhosted.org/packages/8c/8b/3a9a28ddb750a76eaec445c7f4d3147ea2c579a97dbd9e25d39001b92b21/debugpy-1.8.15.tar.gz", hash = "sha256:58d7a20b7773ab5ee6bdfb2e6cf622fdf1e40c9d5aef2857d85391526719ac00", size = 1643279, upload-time = "2025-07-15T16:43:29.135Z" }
wheels = [
    { url = "https://files.pythonhosted.org/packages/ab/4a/4508d256e52897f5cdfee6a6d7580974811e911c6d01321df3264508a5ac/debugpy-1.8.15-cp312-cp312-macosx_14_0_universal2.whl", hash = "sha256:3dcc7225cb317469721ab5136cda9ff9c8b6e6fb43e87c9e15d5b108b99d01ba", size = 2511197, upload-time = "2025-07-15T16:43:42.343Z" },
    { url = "https://files.pythonhosted.org/packages/99/8d/7f6ef1097e7fecf26b4ef72338d08e41644a41b7ee958a19f494ffcffc29/debugpy-1.8.15-cp312-cp312-manylinux_2_5_x86_64.manylinux1_x86_64.manylinux_2_17_x86_64.manylinux2014_x86_64.whl", hash = "sha256:047a493ca93c85ccede1dbbaf4e66816794bdc214213dde41a9a61e42d27f8fc", size = 4229517, upload-time = "2025-07-15T16:43:44.14Z" },
    { url = "https://files.pythonhosted.org/packages/3f/e8/e8c6a9aa33a9c9c6dacbf31747384f6ed2adde4de2e9693c766bdf323aa3/debugpy-1.8.15-cp312-cp312-win32.whl", hash = "sha256:b08e9b0bc260cf324c890626961dad4ffd973f7568fbf57feb3c3a65ab6b6327", size = 5276132, upload-time = "2025-07-15T16:43:45.529Z" },
    { url = "https://files.pythonhosted.org/packages/e9/ad/231050c6177b3476b85fcea01e565dac83607b5233d003ff067e2ee44d8f/debugpy-1.8.15-cp312-cp312-win_amd64.whl", hash = "sha256:e2a4fe357c92334272eb2845fcfcdbec3ef9f22c16cf613c388ac0887aed15fa", size = 5317645, upload-time = "2025-07-15T16:43:46.968Z" },
    { url = "https://files.pythonhosted.org/packages/28/70/2928aad2310726d5920b18ed9f54b9f06df5aa4c10cf9b45fa18ff0ab7e8/debugpy-1.8.15-cp313-cp313-macosx_14_0_universal2.whl", hash = "sha256:f5e01291ad7d6649aed5773256c5bba7a1a556196300232de1474c3c372592bf", size = 2495538, upload-time = "2025-07-15T16:43:48.927Z" },
    { url = "https://files.pythonhosted.org/packages/9e/c6/9b8ffb4ca91fac8b2877eef63c9cc0e87dd2570b1120054c272815ec4cd0/debugpy-1.8.15-cp313-cp313-manylinux_2_5_x86_64.manylinux1_x86_64.manylinux_2_17_x86_64.manylinux2014_x86_64.whl", hash = "sha256:94dc0f0d00e528d915e0ce1c78e771475b2335b376c49afcc7382ee0b146bab6", size = 4221874, upload-time = "2025-07-15T16:43:50.282Z" },
    { url = "https://files.pythonhosted.org/packages/55/8a/9b8d59674b4bf489318c7c46a1aab58e606e583651438084b7e029bf3c43/debugpy-1.8.15-cp313-cp313-win32.whl", hash = "sha256:fcf0748d4f6e25f89dc5e013d1129ca6f26ad4da405e0723a4f704583896a709", size = 5275949, upload-time = "2025-07-15T16:43:52.079Z" },
    { url = "https://files.pythonhosted.org/packages/72/83/9e58e6fdfa8710a5e6ec06c2401241b9ad48b71c0a7eb99570a1f1edb1d3/debugpy-1.8.15-cp313-cp313-win_amd64.whl", hash = "sha256:73c943776cb83e36baf95e8f7f8da765896fd94b05991e7bc162456d25500683", size = 5317720, upload-time = "2025-07-15T16:43:53.703Z" },
    { url = "https://files.pythonhosted.org/packages/07/d5/98748d9860e767a1248b5e31ffa7ce8cb7006e97bf8abbf3d891d0a8ba4e/debugpy-1.8.15-py2.py3-none-any.whl", hash = "sha256:bce2e6c5ff4f2e00b98d45e7e01a49c7b489ff6df5f12d881c67d2f1ac635f3d", size = 5282697, upload-time = "2025-07-15T16:44:07.996Z" },
]

[[package]]
name = "decorator"
version = "5.2.1"
source = { registry = "https://pypi.org/simple" }
sdist = { url = "https://files.pythonhosted.org/packages/43/fa/6d96a0978d19e17b68d634497769987b16c8f4cd0a7a05048bec693caa6b/decorator-5.2.1.tar.gz", hash = "sha256:65f266143752f734b0a7cc83c46f4618af75b8c5911b00ccb61d0ac9b6da0360", size = 56711, upload-time = "2025-02-24T04:41:34.073Z" }
wheels = [
    { url = "https://files.pythonhosted.org/packages/4e/8c/f3147f5c4b73e7550fe5f9352eaa956ae838d5c51eb58e7a25b9f3e2643b/decorator-5.2.1-py3-none-any.whl", hash = "sha256:d316bb415a2d9e2d2b3abcc4084c6502fc09240e292cd76a76afc106a1c8e04a", size = 9190, upload-time = "2025-02-24T04:41:32.565Z" },
]

[[package]]
name = "defusedxml"
version = "0.7.1"
source = { registry = "https://pypi.org/simple" }
sdist = { url = "https://files.pythonhosted.org/packages/0f/d5/c66da9b79e5bdb124974bfe172b4daf3c984ebd9c2a06e2b8a4dc7331c72/defusedxml-0.7.1.tar.gz", hash = "sha256:1bb3032db185915b62d7c6209c5a8792be6a32ab2fedacc84e01b52c51aa3e69", size = 75520, upload-time = "2021-03-08T10:59:26.269Z" }
wheels = [
    { url = "https://files.pythonhosted.org/packages/07/6c/aa3f2f849e01cb6a001cd8554a88d4c77c5c1a31c95bdf1cf9301e6d9ef4/defusedxml-0.7.1-py2.py3-none-any.whl", hash = "sha256:a352e7e428770286cc899e2542b6cdaedb2b4953ff269a210103ec58f6198a61", size = 25604, upload-time = "2021-03-08T10:59:24.45Z" },
>>>>>>> c129cb85
]

[[package]]
name = "dnspython"
version = "2.7.0"
source = { registry = "https://pypi.org/simple" }
sdist = { url = "https://files.pythonhosted.org/packages/b5/4a/263763cb2ba3816dd94b08ad3a33d5fdae34ecb856678773cc40a3605829/dnspython-2.7.0.tar.gz", hash = "sha256:ce9c432eda0dc91cf618a5cedf1a4e142651196bbcd2c80e89ed5a907e5cfaf1", size = 345197, upload-time = "2024-10-05T20:14:59.362Z" }
wheels = [
    { url = "https://files.pythonhosted.org/packages/68/1b/e0a87d256e40e8c888847551b20a017a6b98139178505dc7ffb96f04e954/dnspython-2.7.0-py3-none-any.whl", hash = "sha256:b4c34b7d10b51bcc3a5071e7b8dee77939f1e878477eeecc965e9835f63c6c86", size = 313632, upload-time = "2024-10-05T20:14:57.687Z" },
]

[[package]]
name = "docstring-parser"
version = "0.17.0"
source = { registry = "https://pypi.org/simple" }
sdist = { url = "https://files.pythonhosted.org/packages/b2/9d/c3b43da9515bd270df0f80548d9944e389870713cc1fe2b8fb35fe2bcefd/docstring_parser-0.17.0.tar.gz", hash = "sha256:583de4a309722b3315439bb31d64ba3eebada841f2e2cee23b99df001434c912", size = 27442, upload-time = "2025-07-21T07:35:01.868Z" }
wheels = [
    { url = "https://files.pythonhosted.org/packages/55/e2/2537ebcff11c1ee1ff17d8d0b6f4db75873e3b0fb32c2d4a2ee31ecb310a/docstring_parser-0.17.0-py3-none-any.whl", hash = "sha256:cf2569abd23dce8099b300f9b4fa8191e9582dda731fd533daf54c4551658708", size = 36896, upload-time = "2025-07-21T07:35:00.684Z" },
]

[[package]]
name = "docutils"
version = "0.21.2"
source = { registry = "https://pypi.org/simple" }
sdist = { url = "https://files.pythonhosted.org/packages/ae/ed/aefcc8cd0ba62a0560c3c18c33925362d46c6075480bfa4df87b28e169a9/docutils-0.21.2.tar.gz", hash = "sha256:3a6b18732edf182daa3cd12775bbb338cf5691468f91eeeb109deff6ebfa986f", size = 2204444, upload-time = "2024-04-23T18:57:18.24Z" }
wheels = [
    { url = "https://files.pythonhosted.org/packages/8f/d7/9322c609343d929e75e7e5e6255e614fcc67572cfd083959cdef3b7aad79/docutils-0.21.2-py3-none-any.whl", hash = "sha256:dafca5b9e384f0e419294eb4d2ff9fa826435bf15f15b7bd45723e8ad76811b2", size = 587408, upload-time = "2024-04-23T18:57:14.835Z" },
]

[[package]]
name = "edam-mcp"
version = "0.1.0"
source = { editable = "." }
dependencies = [
    { name = "fastmcp" },
    { name = "numpy" },
    { name = "owlready2" },
    { name = "pydantic" },
    { name = "pydantic-settings" },
    { name = "rdflib" },
    { name = "requests" },
    { name = "scikit-learn" },
    { name = "sentence-transformers" },
]

[package.optional-dependencies]
dev = [
<<<<<<< HEAD
    { name = "mypy" },
    { name = "pre-commit" },
=======
    { name = "black" },
    { name = "isort" },
    { name = "mkdocs" },
    { name = "mkdocs-jupyter" },
    { name = "mkdocs-material" },
    { name = "mkdocstrings" },
    { name = "mkdocstrings-python" },
    { name = "mypy" },
    { name = "pymdown-extensions" },
>>>>>>> c129cb85
    { name = "pytest" },
    { name = "pytest-asyncio" },
    { name = "ruff" },
]

[package.metadata]
requires-dist = [
    { name = "fastmcp", specifier = ">=2.10.6" },
<<<<<<< HEAD
=======
    { name = "isort", marker = "extra == 'dev'", specifier = ">=5.12.0" },
    { name = "mkdocs", marker = "extra == 'dev'", specifier = ">=1.5.0" },
    { name = "mkdocs-jupyter", marker = "extra == 'dev'", specifier = ">=0.24.0" },
    { name = "mkdocs-material", marker = "extra == 'dev'", specifier = ">=9.0.0" },
    { name = "mkdocstrings", marker = "extra == 'dev'", specifier = ">=0.24.0" },
    { name = "mkdocstrings-python", marker = "extra == 'dev'", specifier = ">=1.7.0" },
>>>>>>> c129cb85
    { name = "mypy", marker = "extra == 'dev'", specifier = ">=1.0.0" },
    { name = "numpy", specifier = ">=1.24.0" },
    { name = "owlready2", specifier = ">=0.45.0" },
    { name = "pre-commit", marker = "extra == 'dev'", specifier = ">=3.7.0" },
    { name = "pydantic", specifier = ">=2.0.0" },
    { name = "pydantic-settings", specifier = ">=2.0.0" },
    { name = "pymdown-extensions", marker = "extra == 'dev'", specifier = ">=10.0.0" },
    { name = "pytest", marker = "extra == 'dev'", specifier = ">=7.0.0" },
    { name = "pytest-asyncio", marker = "extra == 'dev'", specifier = ">=0.21.0" },
    { name = "rdflib", specifier = ">=6.0.0" },
    { name = "requests", specifier = ">=2.31.0" },
    { name = "ruff", marker = "extra == 'dev'", specifier = ">=0.1.0" },
    { name = "scikit-learn", specifier = ">=1.3.0" },
    { name = "sentence-transformers", specifier = ">=2.2.0" },
]
provides-extras = ["dev"]

[[package]]
name = "email-validator"
version = "2.2.0"
source = { registry = "https://pypi.org/simple" }
dependencies = [
    { name = "dnspython" },
    { name = "idna" },
]
sdist = { url = "https://files.pythonhosted.org/packages/48/ce/13508a1ec3f8bb981ae4ca79ea40384becc868bfae97fd1c942bb3a001b1/email_validator-2.2.0.tar.gz", hash = "sha256:cb690f344c617a714f22e66ae771445a1ceb46821152df8e165c5f9a364582b7", size = 48967, upload-time = "2024-06-20T11:30:30.034Z" }
wheels = [
    { url = "https://files.pythonhosted.org/packages/d7/ee/bf0adb559ad3c786f12bcbc9296b3f5675f529199bef03e2df281fa1fadb/email_validator-2.2.0-py3-none-any.whl", hash = "sha256:561977c2d73ce3611850a06fa56b414621e0c8faa9d66f2611407d87465da631", size = 33521, upload-time = "2024-06-20T11:30:28.248Z" },
]

[[package]]
name = "exceptiongroup"
version = "1.3.0"
source = { registry = "https://pypi.org/simple" }
dependencies = [
    { name = "typing-extensions", marker = "python_full_version < '3.13'" },
]
sdist = { url = "https://files.pythonhosted.org/packages/0b/9f/a65090624ecf468cdca03533906e7c69ed7588582240cfe7cc9e770b50eb/exceptiongroup-1.3.0.tar.gz", hash = "sha256:b241f5885f560bc56a59ee63ca4c6a8bfa46ae4ad651af316d4e81817bb9fd88", size = 29749, upload-time = "2025-05-10T17:42:51.123Z" }
wheels = [
    { url = "https://files.pythonhosted.org/packages/36/f4/c6e662dade71f56cd2f3735141b265c3c79293c109549c1e6933b0651ffc/exceptiongroup-1.3.0-py3-none-any.whl", hash = "sha256:4d111e6e0c13d0644cad6ddaa7ed0261a0b36971f6d23e7ec9b4b9097da78a10", size = 16674, upload-time = "2025-05-10T17:42:49.33Z" },
]

[[package]]
name = "executing"
version = "2.2.0"
source = { registry = "https://pypi.org/simple" }
sdist = { url = "https://files.pythonhosted.org/packages/91/50/a9d80c47ff289c611ff12e63f7c5d13942c65d68125160cefd768c73e6e4/executing-2.2.0.tar.gz", hash = "sha256:5d108c028108fe2551d1a7b2e8b713341e2cb4fc0aa7dcf966fa4327a5226755", size = 978693, upload-time = "2025-01-22T15:41:29.403Z" }
wheels = [
    { url = "https://files.pythonhosted.org/packages/7b/8f/c4d9bafc34ad7ad5d8dc16dd1347ee0e507a52c3adb6bfa8887e1c6a26ba/executing-2.2.0-py2.py3-none-any.whl", hash = "sha256:11387150cad388d62750327a53d3339fad4888b39a6fe233c3afbb54ecffd3aa", size = 26702, upload-time = "2025-01-22T15:41:25.929Z" },
]

[[package]]
name = "fastjsonschema"
version = "2.21.1"
source = { registry = "https://pypi.org/simple" }
sdist = { url = "https://files.pythonhosted.org/packages/8b/50/4b769ce1ac4071a1ef6d86b1a3fb56cdc3a37615e8c5519e1af96cdac366/fastjsonschema-2.21.1.tar.gz", hash = "sha256:794d4f0a58f848961ba16af7b9c85a3e88cd360df008c59aac6fc5ae9323b5d4", size = 373939, upload-time = "2024-12-02T10:55:15.133Z" }
wheels = [
    { url = "https://files.pythonhosted.org/packages/90/2b/0817a2b257fe88725c25589d89aec060581aabf668707a8d03b2e9e0cb2a/fastjsonschema-2.21.1-py3-none-any.whl", hash = "sha256:c9e5b7e908310918cf494a434eeb31384dd84a98b57a30bcb1f535015b554667", size = 23924, upload-time = "2024-12-02T10:55:07.599Z" },
]

[[package]]
name = "fastmcp"
version = "2.10.6"
source = { registry = "https://pypi.org/simple" }
dependencies = [
    { name = "authlib" },
    { name = "cyclopts" },
    { name = "exceptiongroup" },
    { name = "httpx" },
    { name = "mcp" },
    { name = "openapi-pydantic" },
    { name = "pydantic", extra = ["email"] },
    { name = "pyperclip" },
    { name = "python-dotenv" },
    { name = "rich" },
]
sdist = { url = "https://files.pythonhosted.org/packages/00/a0/eceb88277ef9e3a442e099377a9b9c29fb2fa724e234486e03a44ca1c677/fastmcp-2.10.6.tar.gz", hash = "sha256:5a7b3301f9f1b64610430caef743ac70175c4b812e1949f037e4db65b0a42c5a", size = 1640538, upload-time = "2025-07-19T20:02:12.543Z" }
wheels = [
    { url = "https://files.pythonhosted.org/packages/dc/05/4958cccbe862958d862b6a15f2d10d2f5ec3c411268dcb131a433e5e7a0d/fastmcp-2.10.6-py3-none-any.whl", hash = "sha256:9782416a8848cc0f4cfcc578e5c17834da620bef8ecf4d0daabf5dd1272411a2", size = 202613, upload-time = "2025-07-19T20:02:11.47Z" },
]

[[package]]
name = "filelock"
version = "3.18.0"
source = { registry = "https://pypi.org/simple" }
sdist = { url = "https://files.pythonhosted.org/packages/0a/10/c23352565a6544bdc5353e0b15fc1c563352101f30e24bf500207a54df9a/filelock-3.18.0.tar.gz", hash = "sha256:adbc88eabb99d2fec8c9c1b229b171f18afa655400173ddc653d5d01501fb9f2", size = 18075, upload-time = "2025-03-14T07:11:40.47Z" }
wheels = [
    { url = "https://files.pythonhosted.org/packages/4d/36/2a115987e2d8c300a974597416d9de88f2444426de9571f4b59b2cca3acc/filelock-3.18.0-py3-none-any.whl", hash = "sha256:c401f4f8377c4464e6db25fff06205fd89bdd83b65eb0488ed1b160f780e21de", size = 16215, upload-time = "2025-03-14T07:11:39.145Z" },
]

[[package]]
name = "fsspec"
version = "2025.7.0"
source = { registry = "https://pypi.org/simple" }
sdist = { url = "https://files.pythonhosted.org/packages/8b/02/0835e6ab9cfc03916fe3f78c0956cfcdb6ff2669ffa6651065d5ebf7fc98/fsspec-2025.7.0.tar.gz", hash = "sha256:786120687ffa54b8283d942929540d8bc5ccfa820deb555a2b5d0ed2b737bf58", size = 304432, upload-time = "2025-07-15T16:05:21.19Z" }
wheels = [
    { url = "https://files.pythonhosted.org/packages/2f/e0/014d5d9d7a4564cf1c40b5039bc882db69fd881111e03ab3657ac0b218e2/fsspec-2025.7.0-py3-none-any.whl", hash = "sha256:8b012e39f63c7d5f10474de957f3ab793b47b45ae7d39f2fb735f8bbe25c0e21", size = 199597, upload-time = "2025-07-15T16:05:19.529Z" },
]

[[package]]
name = "ghp-import"
version = "2.1.0"
source = { registry = "https://pypi.org/simple" }
dependencies = [
    { name = "python-dateutil" },
]
sdist = { url = "https://files.pythonhosted.org/packages/d9/29/d40217cbe2f6b1359e00c6c307bb3fc876ba74068cbab3dde77f03ca0dc4/ghp-import-2.1.0.tar.gz", hash = "sha256:9c535c4c61193c2df8871222567d7fd7e5014d835f97dc7b7439069e2413d343", size = 10943, upload-time = "2022-05-02T15:47:16.11Z" }
wheels = [
    { url = "https://files.pythonhosted.org/packages/f7/ec/67fbef5d497f86283db54c22eec6f6140243aae73265799baaaa19cd17fb/ghp_import-2.1.0-py3-none-any.whl", hash = "sha256:8337dd7b50877f163d4c0289bc1f1c7f127550241988d568c1db512c4324a619", size = 11034, upload-time = "2022-05-02T15:47:14.552Z" },
]

[[package]]
name = "griffe"
version = "1.8.0"
source = { registry = "https://pypi.org/simple" }
dependencies = [
    { name = "colorama" },
]
sdist = { url = "https://files.pythonhosted.org/packages/dd/72/10c5799440ce6f3001b7913988b50a99d7b156da71fe19be06178d5a2dd5/griffe-1.8.0.tar.gz", hash = "sha256:0b4658443858465c13b2de07ff5e15a1032bc889cfafad738a476b8b97bb28d7", size = 401098, upload-time = "2025-07-22T23:45:54.629Z" }
wheels = [
    { url = "https://files.pythonhosted.org/packages/bf/c4/a839fcc28bebfa72925d9121c4d39398f77f95bcba0cf26c972a0cfb1de7/griffe-1.8.0-py3-none-any.whl", hash = "sha256:110faa744b2c5c84dd432f4fa9aa3b14805dd9519777dd55e8db214320593b02", size = 132487, upload-time = "2025-07-22T23:45:52.778Z" },
]

[[package]]
name = "h11"
version = "0.16.0"
source = { registry = "https://pypi.org/simple" }
sdist = { url = "https://files.pythonhosted.org/packages/01/ee/02a2c011bdab74c6fb3c75474d40b3052059d95df7e73351460c8588d963/h11-0.16.0.tar.gz", hash = "sha256:4e35b956cf45792e4caa5885e69fba00bdbc6ffafbfa020300e549b208ee5ff1", size = 101250, upload-time = "2025-04-24T03:35:25.427Z" }
wheels = [
    { url = "https://files.pythonhosted.org/packages/04/4b/29cac41a4d98d144bf5f6d33995617b185d14b22401f75ca86f384e87ff1/h11-0.16.0-py3-none-any.whl", hash = "sha256:63cf8bbe7522de3bf65932fda1d9c2772064ffb3dae62d55932da54b31cb6c86", size = 37515, upload-time = "2025-04-24T03:35:24.344Z" },
]

[[package]]
name = "hf-xet"
version = "1.1.5"
source = { registry = "https://pypi.org/simple" }
sdist = { url = "https://files.pythonhosted.org/packages/ed/d4/7685999e85945ed0d7f0762b686ae7015035390de1161dcea9d5276c134c/hf_xet-1.1.5.tar.gz", hash = "sha256:69ebbcfd9ec44fdc2af73441619eeb06b94ee34511bbcf57cd423820090f5694", size = 495969, upload-time = "2025-06-20T21:48:38.007Z" }
wheels = [
    { url = "https://files.pythonhosted.org/packages/00/89/a1119eebe2836cb25758e7661d6410d3eae982e2b5e974bcc4d250be9012/hf_xet-1.1.5-cp37-abi3-macosx_10_12_x86_64.whl", hash = "sha256:f52c2fa3635b8c37c7764d8796dfa72706cc4eded19d638331161e82b0792e23", size = 2687929, upload-time = "2025-06-20T21:48:32.284Z" },
    { url = "https://files.pythonhosted.org/packages/de/5f/2c78e28f309396e71ec8e4e9304a6483dcbc36172b5cea8f291994163425/hf_xet-1.1.5-cp37-abi3-macosx_11_0_arm64.whl", hash = "sha256:9fa6e3ee5d61912c4a113e0708eaaef987047616465ac7aa30f7121a48fc1af8", size = 2556338, upload-time = "2025-06-20T21:48:30.079Z" },
    { url = "https://files.pythonhosted.org/packages/6d/2f/6cad7b5fe86b7652579346cb7f85156c11761df26435651cbba89376cd2c/hf_xet-1.1.5-cp37-abi3-manylinux_2_17_x86_64.manylinux2014_x86_64.whl", hash = "sha256:fc874b5c843e642f45fd85cda1ce599e123308ad2901ead23d3510a47ff506d1", size = 3102894, upload-time = "2025-06-20T21:48:28.114Z" },
    { url = "https://files.pythonhosted.org/packages/d0/54/0fcf2b619720a26fbb6cc941e89f2472a522cd963a776c089b189559447f/hf_xet-1.1.5-cp37-abi3-manylinux_2_28_aarch64.whl", hash = "sha256:dbba1660e5d810bd0ea77c511a99e9242d920790d0e63c0e4673ed36c4022d18", size = 3002134, upload-time = "2025-06-20T21:48:25.906Z" },
    { url = "https://files.pythonhosted.org/packages/f3/92/1d351ac6cef7c4ba8c85744d37ffbfac2d53d0a6c04d2cabeba614640a78/hf_xet-1.1.5-cp37-abi3-musllinux_1_2_aarch64.whl", hash = "sha256:ab34c4c3104133c495785d5d8bba3b1efc99de52c02e759cf711a91fd39d3a14", size = 3171009, upload-time = "2025-06-20T21:48:33.987Z" },
    { url = "https://files.pythonhosted.org/packages/c9/65/4b2ddb0e3e983f2508528eb4501288ae2f84963586fbdfae596836d5e57a/hf_xet-1.1.5-cp37-abi3-musllinux_1_2_x86_64.whl", hash = "sha256:83088ecea236d5113de478acb2339f92c95b4fb0462acaa30621fac02f5a534a", size = 3279245, upload-time = "2025-06-20T21:48:36.051Z" },
    { url = "https://files.pythonhosted.org/packages/f0/55/ef77a85ee443ae05a9e9cba1c9f0dd9241eb42da2aeba1dc50f51154c81a/hf_xet-1.1.5-cp37-abi3-win_amd64.whl", hash = "sha256:73e167d9807d166596b4b2f0b585c6d5bd84a26dea32843665a8b58f6edba245", size = 2738931, upload-time = "2025-06-20T21:48:39.482Z" },
]

[[package]]
name = "httpcore"
version = "1.0.9"
source = { registry = "https://pypi.org/simple" }
dependencies = [
    { name = "certifi" },
    { name = "h11" },
]
sdist = { url = "https://files.pythonhosted.org/packages/06/94/82699a10bca87a5556c9c59b5963f2d039dbd239f25bc2a63907a05a14cb/httpcore-1.0.9.tar.gz", hash = "sha256:6e34463af53fd2ab5d807f399a9b45ea31c3dfa2276f15a2c3f00afff6e176e8", size = 85484, upload-time = "2025-04-24T22:06:22.219Z" }
wheels = [
    { url = "https://files.pythonhosted.org/packages/7e/f5/f66802a942d491edb555dd61e3a9961140fd64c90bce1eafd741609d334d/httpcore-1.0.9-py3-none-any.whl", hash = "sha256:2d400746a40668fc9dec9810239072b40b4484b640a8c38fd654a024c7a1bf55", size = 78784, upload-time = "2025-04-24T22:06:20.566Z" },
]

[[package]]
name = "httpx"
version = "0.28.1"
source = { registry = "https://pypi.org/simple" }
dependencies = [
    { name = "anyio" },
    { name = "certifi" },
    { name = "httpcore" },
    { name = "idna" },
]
sdist = { url = "https://files.pythonhosted.org/packages/b1/df/48c586a5fe32a0f01324ee087459e112ebb7224f646c0b5023f5e79e9956/httpx-0.28.1.tar.gz", hash = "sha256:75e98c5f16b0f35b567856f597f06ff2270a374470a5c2392242528e3e3e42fc", size = 141406, upload-time = "2024-12-06T15:37:23.222Z" }
wheels = [
    { url = "https://files.pythonhosted.org/packages/2a/39/e50c7c3a983047577ee07d2a9e53faf5a69493943ec3f6a384bdc792deb2/httpx-0.28.1-py3-none-any.whl", hash = "sha256:d909fcccc110f8c7faf814ca82a9a4d816bc5a6dbfea25d6591d6985b8ba59ad", size = 73517, upload-time = "2024-12-06T15:37:21.509Z" },
]

[[package]]
name = "httpx-sse"
version = "0.4.1"
source = { registry = "https://pypi.org/simple" }
sdist = { url = "https://files.pythonhosted.org/packages/6e/fa/66bd985dd0b7c109a3bcb89272ee0bfb7e2b4d06309ad7b38ff866734b2a/httpx_sse-0.4.1.tar.gz", hash = "sha256:8f44d34414bc7b21bf3602713005c5df4917884f76072479b21f68befa4ea26e", size = 12998, upload-time = "2025-06-24T13:21:05.71Z" }
wheels = [
    { url = "https://files.pythonhosted.org/packages/25/0a/6269e3473b09aed2dab8aa1a600c70f31f00ae1349bee30658f7e358a159/httpx_sse-0.4.1-py3-none-any.whl", hash = "sha256:cba42174344c3a5b06f255ce65b350880f962d99ead85e776f23c6618a377a37", size = 8054, upload-time = "2025-06-24T13:21:04.772Z" },
]

[[package]]
name = "huggingface-hub"
version = "0.33.4"
source = { registry = "https://pypi.org/simple" }
dependencies = [
    { name = "filelock" },
    { name = "fsspec" },
    { name = "hf-xet", marker = "platform_machine == 'aarch64' or platform_machine == 'amd64' or platform_machine == 'arm64' or platform_machine == 'x86_64'" },
    { name = "packaging" },
    { name = "pyyaml" },
    { name = "requests" },
    { name = "tqdm" },
    { name = "typing-extensions" },
]
sdist = { url = "https://files.pythonhosted.org/packages/4b/9e/9366b7349fc125dd68b9d384a0fea84d67b7497753fe92c71b67e13f47c4/huggingface_hub-0.33.4.tar.gz", hash = "sha256:6af13478deae120e765bfd92adad0ae1aec1ad8c439b46f23058ad5956cbca0a", size = 426674, upload-time = "2025-07-11T12:32:48.694Z" }
wheels = [
    { url = "https://files.pythonhosted.org/packages/46/7b/98daa50a2db034cab6cd23a3de04fa2358cb691593d28e9130203eb7a805/huggingface_hub-0.33.4-py3-none-any.whl", hash = "sha256:09f9f4e7ca62547c70f8b82767eefadd2667f4e116acba2e3e62a5a81815a7bb", size = 515339, upload-time = "2025-07-11T12:32:46.346Z" },
]

[[package]]
name = "identify"
version = "2.6.14"
source = { registry = "https://pypi.org/simple" }
sdist = { url = "https://files.pythonhosted.org/packages/52/c4/62963f25a678f6a050fb0505a65e9e726996171e6dbe1547f79619eefb15/identify-2.6.14.tar.gz", hash = "sha256:663494103b4f717cb26921c52f8751363dc89db64364cd836a9bf1535f53cd6a", size = 99283, upload-time = "2025-09-06T19:30:52.938Z" }
wheels = [
    { url = "https://files.pythonhosted.org/packages/e5/ae/2ad30f4652712c82f1c23423d79136fbce338932ad166d70c1efb86a5998/identify-2.6.14-py2.py3-none-any.whl", hash = "sha256:11a073da82212c6646b1f39bb20d4483bfb9543bd5566fec60053c4bb309bf2e", size = 99172, upload-time = "2025-09-06T19:30:51.759Z" },
]

[[package]]
name = "idna"
version = "3.10"
source = { registry = "https://pypi.org/simple" }
sdist = { url = "https://files.pythonhosted.org/packages/f1/70/7703c29685631f5a7590aa73f1f1d3fa9a380e654b86af429e0934a32f7d/idna-3.10.tar.gz", hash = "sha256:12f65c9b470abda6dc35cf8e63cc574b1c52b11df2c86030af0ac09b01b13ea9", size = 190490, upload-time = "2024-09-15T18:07:39.745Z" }
wheels = [
    { url = "https://files.pythonhosted.org/packages/76/c6/c88e154df9c4e1a2a66ccf0005a88dfb2650c1dffb6f5ce603dfbd452ce3/idna-3.10-py3-none-any.whl", hash = "sha256:946d195a0d259cbba61165e88e65941f16e9b36ea6ddb97f00452bae8b1287d3", size = 70442, upload-time = "2024-09-15T18:07:37.964Z" },
]

[[package]]
name = "iniconfig"
version = "2.1.0"
source = { registry = "https://pypi.org/simple" }
sdist = { url = "https://files.pythonhosted.org/packages/f2/97/ebf4da567aa6827c909642694d71c9fcf53e5b504f2d96afea02718862f3/iniconfig-2.1.0.tar.gz", hash = "sha256:3abbd2e30b36733fee78f9c7f7308f2d0050e88f0087fd25c2645f63c773e1c7", size = 4793, upload-time = "2025-03-19T20:09:59.721Z" }
wheels = [
    { url = "https://files.pythonhosted.org/packages/2c/e1/e6716421ea10d38022b952c159d5161ca1193197fb744506875fbb87ea7b/iniconfig-2.1.0-py3-none-any.whl", hash = "sha256:9deba5723312380e77435581c6bf4935c94cbfab9b1ed33ef8d238ea168eb760", size = 6050, upload-time = "2025-03-19T20:10:01.071Z" },
]

[[package]]
<<<<<<< HEAD
=======
name = "ipykernel"
version = "6.30.0"
source = { registry = "https://pypi.org/simple" }
dependencies = [
    { name = "appnope", marker = "sys_platform == 'darwin'" },
    { name = "comm" },
    { name = "debugpy" },
    { name = "ipython" },
    { name = "jupyter-client" },
    { name = "jupyter-core" },
    { name = "matplotlib-inline" },
    { name = "nest-asyncio" },
    { name = "packaging" },
    { name = "psutil" },
    { name = "pyzmq" },
    { name = "tornado" },
    { name = "traitlets" },
]
sdist = { url = "https://files.pythonhosted.org/packages/38/27/9e6e30ed92f2ac53d29f70b09da8b2dc456e256148e289678fa0e825f46a/ipykernel-6.30.0.tar.gz", hash = "sha256:b7b808ddb2d261aae2df3a26ff3ff810046e6de3dfbc6f7de8c98ea0a6cb632c", size = 165125, upload-time = "2025-07-21T10:36:09.259Z" }
wheels = [
    { url = "https://files.pythonhosted.org/packages/1f/3d/00813c3d9b46e3dcd88bd4530e0a3c63c0509e5d8c9eff34723ea243ab04/ipykernel-6.30.0-py3-none-any.whl", hash = "sha256:fd2936e55c4a1c2ee8b1e5fa6a372b8eecc0ab1338750dee76f48fa5cca1301e", size = 117264, upload-time = "2025-07-21T10:36:06.854Z" },
]

[[package]]
name = "ipython"
version = "9.4.0"
source = { registry = "https://pypi.org/simple" }
dependencies = [
    { name = "colorama", marker = "sys_platform == 'win32'" },
    { name = "decorator" },
    { name = "ipython-pygments-lexers" },
    { name = "jedi" },
    { name = "matplotlib-inline" },
    { name = "pexpect", marker = "sys_platform != 'emscripten' and sys_platform != 'win32'" },
    { name = "prompt-toolkit" },
    { name = "pygments" },
    { name = "stack-data" },
    { name = "traitlets" },
]
sdist = { url = "https://files.pythonhosted.org/packages/54/80/406f9e3bde1c1fd9bf5a0be9d090f8ae623e401b7670d8f6fdf2ab679891/ipython-9.4.0.tar.gz", hash = "sha256:c033c6d4e7914c3d9768aabe76bbe87ba1dc66a92a05db6bfa1125d81f2ee270", size = 4385338, upload-time = "2025-07-01T11:11:30.606Z" }
wheels = [
    { url = "https://files.pythonhosted.org/packages/63/f8/0031ee2b906a15a33d6bfc12dd09c3dfa966b3cb5b284ecfb7549e6ac3c4/ipython-9.4.0-py3-none-any.whl", hash = "sha256:25850f025a446d9b359e8d296ba175a36aedd32e83ca9b5060430fe16801f066", size = 611021, upload-time = "2025-07-01T11:11:27.85Z" },
]

[[package]]
name = "ipython-pygments-lexers"
version = "1.1.1"
source = { registry = "https://pypi.org/simple" }
dependencies = [
    { name = "pygments" },
]
sdist = { url = "https://files.pythonhosted.org/packages/ef/4c/5dd1d8af08107f88c7f741ead7a40854b8ac24ddf9ae850afbcf698aa552/ipython_pygments_lexers-1.1.1.tar.gz", hash = "sha256:09c0138009e56b6854f9535736f4171d855c8c08a563a0dcd8022f78355c7e81", size = 8393, upload-time = "2025-01-17T11:24:34.505Z" }
wheels = [
    { url = "https://files.pythonhosted.org/packages/d9/33/1f075bf72b0b747cb3288d011319aaf64083cf2efef8354174e3ed4540e2/ipython_pygments_lexers-1.1.1-py3-none-any.whl", hash = "sha256:a9462224a505ade19a605f71f8fa63c2048833ce50abc86768a0d81d876dc81c", size = 8074, upload-time = "2025-01-17T11:24:33.271Z" },
]

[[package]]
name = "isort"
version = "6.0.1"
source = { registry = "https://pypi.org/simple" }
sdist = { url = "https://files.pythonhosted.org/packages/b8/21/1e2a441f74a653a144224d7d21afe8f4169e6c7c20bb13aec3a2dc3815e0/isort-6.0.1.tar.gz", hash = "sha256:1cb5df28dfbc742e490c5e41bad6da41b805b0a8be7bc93cd0fb2a8a890ac450", size = 821955, upload-time = "2025-02-26T21:13:16.955Z" }
wheels = [
    { url = "https://files.pythonhosted.org/packages/c1/11/114d0a5f4dabbdcedc1125dee0888514c3c3b16d3e9facad87ed96fad97c/isort-6.0.1-py3-none-any.whl", hash = "sha256:2dc5d7f65c9678d94c88dfc29161a320eec67328bc97aad576874cb4be1e9615", size = 94186, upload-time = "2025-02-26T21:13:14.911Z" },
]

[[package]]
name = "jedi"
version = "0.19.2"
source = { registry = "https://pypi.org/simple" }
dependencies = [
    { name = "parso" },
]
sdist = { url = "https://files.pythonhosted.org/packages/72/3a/79a912fbd4d8dd6fbb02bf69afd3bb72cf0c729bb3063c6f4498603db17a/jedi-0.19.2.tar.gz", hash = "sha256:4770dc3de41bde3966b02eb84fbcf557fb33cce26ad23da12c742fb50ecb11f0", size = 1231287, upload-time = "2024-11-11T01:41:42.873Z" }
wheels = [
    { url = "https://files.pythonhosted.org/packages/c0/5a/9cac0c82afec3d09ccd97c8b6502d48f165f9124db81b4bcb90b4af974ee/jedi-0.19.2-py2.py3-none-any.whl", hash = "sha256:a8ef22bde8490f57fe5c7681a3c83cb58874daf72b4784de3cce5b6ef6edb5b9", size = 1572278, upload-time = "2024-11-11T01:41:40.175Z" },
]

[[package]]
>>>>>>> c129cb85
name = "jinja2"
version = "3.1.6"
source = { registry = "https://pypi.org/simple" }
dependencies = [
    { name = "markupsafe" },
]
sdist = { url = "https://files.pythonhosted.org/packages/df/bf/f7da0350254c0ed7c72f3e33cef02e048281fec7ecec5f032d4aac52226b/jinja2-3.1.6.tar.gz", hash = "sha256:0137fb05990d35f1275a587e9aee6d56da821fc83491a0fb838183be43f66d6d", size = 245115, upload-time = "2025-03-05T20:05:02.478Z" }
wheels = [
    { url = "https://files.pythonhosted.org/packages/62/a1/3d680cbfd5f4b8f15abc1d571870c5fc3e594bb582bc3b64ea099db13e56/jinja2-3.1.6-py3-none-any.whl", hash = "sha256:85ece4451f492d0c13c5dd7c13a64681a86afae63a5f347908daf103ce6d2f67", size = 134899, upload-time = "2025-03-05T20:05:00.369Z" },
]

[[package]]
name = "joblib"
version = "1.5.1"
source = { registry = "https://pypi.org/simple" }
sdist = { url = "https://files.pythonhosted.org/packages/dc/fe/0f5a938c54105553436dbff7a61dc4fed4b1b2c98852f8833beaf4d5968f/joblib-1.5.1.tar.gz", hash = "sha256:f4f86e351f39fe3d0d32a9f2c3d8af1ee4cec285aafcb27003dda5205576b444", size = 330475, upload-time = "2025-05-23T12:04:37.097Z" }
wheels = [
    { url = "https://files.pythonhosted.org/packages/7d/4f/1195bbac8e0c2acc5f740661631d8d750dc38d4a32b23ee5df3cde6f4e0d/joblib-1.5.1-py3-none-any.whl", hash = "sha256:4719a31f054c7d766948dcd83e9613686b27114f190f717cec7eaa2084f8a74a", size = 307746, upload-time = "2025-05-23T12:04:35.124Z" },
]

[[package]]
name = "jsonschema"
version = "4.25.0"
source = { registry = "https://pypi.org/simple" }
dependencies = [
    { name = "attrs" },
    { name = "jsonschema-specifications" },
    { name = "referencing" },
    { name = "rpds-py" },
]
sdist = { url = "https://files.pythonhosted.org/packages/d5/00/a297a868e9d0784450faa7365c2172a7d6110c763e30ba861867c32ae6a9/jsonschema-4.25.0.tar.gz", hash = "sha256:e63acf5c11762c0e6672ffb61482bdf57f0876684d8d249c0fe2d730d48bc55f", size = 356830, upload-time = "2025-07-18T15:39:45.11Z" }
wheels = [
    { url = "https://files.pythonhosted.org/packages/fe/54/c86cd8e011fe98803d7e382fd67c0df5ceab8d2b7ad8c5a81524f791551c/jsonschema-4.25.0-py3-none-any.whl", hash = "sha256:24c2e8da302de79c8b9382fee3e76b355e44d2a4364bb207159ce10b517bd716", size = 89184, upload-time = "2025-07-18T15:39:42.956Z" },
]

[[package]]
name = "jsonschema-specifications"
version = "2025.4.1"
source = { registry = "https://pypi.org/simple" }
dependencies = [
    { name = "referencing" },
]
sdist = { url = "https://files.pythonhosted.org/packages/bf/ce/46fbd9c8119cfc3581ee5643ea49464d168028cfb5caff5fc0596d0cf914/jsonschema_specifications-2025.4.1.tar.gz", hash = "sha256:630159c9f4dbea161a6a2205c3011cc4f18ff381b189fff48bb39b9bf26ae608", size = 15513, upload-time = "2025-04-23T12:34:07.418Z" }
wheels = [
    { url = "https://files.pythonhosted.org/packages/01/0e/b27cdbaccf30b890c40ed1da9fd4a3593a5cf94dae54fb34f8a4b74fcd3f/jsonschema_specifications-2025.4.1-py3-none-any.whl", hash = "sha256:4653bffbd6584f7de83a67e0d620ef16900b390ddc7939d56684d6c81e33f1af", size = 18437, upload-time = "2025-04-23T12:34:05.422Z" },
]

[[package]]
name = "jupyter-client"
version = "8.6.3"
source = { registry = "https://pypi.org/simple" }
dependencies = [
    { name = "jupyter-core" },
    { name = "python-dateutil" },
    { name = "pyzmq" },
    { name = "tornado" },
    { name = "traitlets" },
]
sdist = { url = "https://files.pythonhosted.org/packages/71/22/bf9f12fdaeae18019a468b68952a60fe6dbab5d67cd2a103cac7659b41ca/jupyter_client-8.6.3.tar.gz", hash = "sha256:35b3a0947c4a6e9d589eb97d7d4cd5e90f910ee73101611f01283732bd6d9419", size = 342019, upload-time = "2024-09-17T10:44:17.613Z" }
wheels = [
    { url = "https://files.pythonhosted.org/packages/11/85/b0394e0b6fcccd2c1eeefc230978a6f8cb0c5df1e4cd3e7625735a0d7d1e/jupyter_client-8.6.3-py3-none-any.whl", hash = "sha256:e8a19cc986cc45905ac3362915f410f3af85424b4c0905e94fa5f2cb08e8f23f", size = 106105, upload-time = "2024-09-17T10:44:15.218Z" },
]

[[package]]
name = "jupyter-core"
version = "5.8.1"
source = { registry = "https://pypi.org/simple" }
dependencies = [
    { name = "platformdirs" },
    { name = "pywin32", marker = "platform_python_implementation != 'PyPy' and sys_platform == 'win32'" },
    { name = "traitlets" },
]
sdist = { url = "https://files.pythonhosted.org/packages/99/1b/72906d554acfeb588332eaaa6f61577705e9ec752ddb486f302dafa292d9/jupyter_core-5.8.1.tar.gz", hash = "sha256:0a5f9706f70e64786b75acba995988915ebd4601c8a52e534a40b51c95f59941", size = 88923, upload-time = "2025-05-27T07:38:16.655Z" }
wheels = [
    { url = "https://files.pythonhosted.org/packages/2f/57/6bffd4b20b88da3800c5d691e0337761576ee688eb01299eae865689d2df/jupyter_core-5.8.1-py3-none-any.whl", hash = "sha256:c28d268fc90fb53f1338ded2eb410704c5449a358406e8a948b75706e24863d0", size = 28880, upload-time = "2025-05-27T07:38:15.137Z" },
]

[[package]]
name = "jupyterlab-pygments"
version = "0.3.0"
source = { registry = "https://pypi.org/simple" }
sdist = { url = "https://files.pythonhosted.org/packages/90/51/9187be60d989df97f5f0aba133fa54e7300f17616e065d1ada7d7646b6d6/jupyterlab_pygments-0.3.0.tar.gz", hash = "sha256:721aca4d9029252b11cfa9d185e5b5af4d54772bb8072f9b7036f4170054d35d", size = 512900, upload-time = "2023-11-23T09:26:37.44Z" }
wheels = [
    { url = "https://files.pythonhosted.org/packages/b1/dd/ead9d8ea85bf202d90cc513b533f9c363121c7792674f78e0d8a854b63b4/jupyterlab_pygments-0.3.0-py3-none-any.whl", hash = "sha256:841a89020971da1d8693f1a99997aefc5dc424bb1b251fd6322462a1b8842780", size = 15884, upload-time = "2023-11-23T09:26:34.325Z" },
]

[[package]]
name = "jupytext"
version = "1.17.2"
source = { registry = "https://pypi.org/simple" }
dependencies = [
    { name = "markdown-it-py" },
    { name = "mdit-py-plugins" },
    { name = "nbformat" },
    { name = "packaging" },
    { name = "pyyaml" },
]
sdist = { url = "https://files.pythonhosted.org/packages/30/ce/0bd5290ca4978777154e2683413dca761781aacf57f7dc0146f5210df8b1/jupytext-1.17.2.tar.gz", hash = "sha256:772d92898ac1f2ded69106f897b34af48ce4a85c985fa043a378ff5a65455f02", size = 3748577, upload-time = "2025-06-01T21:31:48.231Z" }
wheels = [
    { url = "https://files.pythonhosted.org/packages/ed/f1/82ea8e783433707cafd9790099a2d19f113c22f32a31c8bb5abdc7a61dbb/jupytext-1.17.2-py3-none-any.whl", hash = "sha256:4f85dc43bb6a24b75491c5c434001ad5ef563932f68f15dd3e1c8ce12a4a426b", size = 164401, upload-time = "2025-06-01T21:31:46.319Z" },
]

[[package]]
name = "markdown"
version = "3.8.2"
source = { registry = "https://pypi.org/simple" }
sdist = { url = "https://files.pythonhosted.org/packages/d7/c2/4ab49206c17f75cb08d6311171f2d65798988db4360c4d1485bd0eedd67c/markdown-3.8.2.tar.gz", hash = "sha256:247b9a70dd12e27f67431ce62523e675b866d254f900c4fe75ce3dda62237c45", size = 362071, upload-time = "2025-06-19T17:12:44.483Z" }
wheels = [
    { url = "https://files.pythonhosted.org/packages/96/2b/34cc11786bc00d0f04d0f5fdc3a2b1ae0b6239eef72d3d345805f9ad92a1/markdown-3.8.2-py3-none-any.whl", hash = "sha256:5c83764dbd4e00bdd94d85a19b8d55ccca20fe35b2e678a1422b380324dd5f24", size = 106827, upload-time = "2025-06-19T17:12:42.994Z" },
]

[[package]]
name = "markdown-it-py"
version = "3.0.0"
source = { registry = "https://pypi.org/simple" }
dependencies = [
    { name = "mdurl" },
]
sdist = { url = "https://files.pythonhosted.org/packages/38/71/3b932df36c1a044d397a1f92d1cf91ee0a503d91e470cbd670aa66b07ed0/markdown-it-py-3.0.0.tar.gz", hash = "sha256:e3f60a94fa066dc52ec76661e37c851cb232d92f9886b15cb560aaada2df8feb", size = 74596, upload-time = "2023-06-03T06:41:14.443Z" }
wheels = [
    { url = "https://files.pythonhosted.org/packages/42/d7/1ec15b46af6af88f19b8e5ffea08fa375d433c998b8a7639e76935c14f1f/markdown_it_py-3.0.0-py3-none-any.whl", hash = "sha256:355216845c60bd96232cd8d8c40e8f9765cc86f46880e43a8fd22dc1a1a8cab1", size = 87528, upload-time = "2023-06-03T06:41:11.019Z" },
]

[[package]]
name = "markupsafe"
version = "3.0.2"
source = { registry = "https://pypi.org/simple" }
sdist = { url = "https://files.pythonhosted.org/packages/b2/97/5d42485e71dfc078108a86d6de8fa46db44a1a9295e89c5d6d4a06e23a62/markupsafe-3.0.2.tar.gz", hash = "sha256:ee55d3edf80167e48ea11a923c7386f4669df67d7994554387f84e7d8b0a2bf0", size = 20537, upload-time = "2024-10-18T15:21:54.129Z" }
wheels = [
    { url = "https://files.pythonhosted.org/packages/22/09/d1f21434c97fc42f09d290cbb6350d44eb12f09cc62c9476effdb33a18aa/MarkupSafe-3.0.2-cp312-cp312-macosx_10_13_universal2.whl", hash = "sha256:9778bd8ab0a994ebf6f84c2b949e65736d5575320a17ae8984a77fab08db94cf", size = 14274, upload-time = "2024-10-18T15:21:13.777Z" },
    { url = "https://files.pythonhosted.org/packages/6b/b0/18f76bba336fa5aecf79d45dcd6c806c280ec44538b3c13671d49099fdd0/MarkupSafe-3.0.2-cp312-cp312-macosx_11_0_arm64.whl", hash = "sha256:846ade7b71e3536c4e56b386c2a47adf5741d2d8b94ec9dc3e92e5e1ee1e2225", size = 12348, upload-time = "2024-10-18T15:21:14.822Z" },
    { url = "https://files.pythonhosted.org/packages/e0/25/dd5c0f6ac1311e9b40f4af06c78efde0f3b5cbf02502f8ef9501294c425b/MarkupSafe-3.0.2-cp312-cp312-manylinux_2_17_aarch64.manylinux2014_aarch64.whl", hash = "sha256:1c99d261bd2d5f6b59325c92c73df481e05e57f19837bdca8413b9eac4bd8028", size = 24149, upload-time = "2024-10-18T15:21:15.642Z" },
    { url = "https://files.pythonhosted.org/packages/f3/f0/89e7aadfb3749d0f52234a0c8c7867877876e0a20b60e2188e9850794c17/MarkupSafe-3.0.2-cp312-cp312-manylinux_2_17_x86_64.manylinux2014_x86_64.whl", hash = "sha256:e17c96c14e19278594aa4841ec148115f9c7615a47382ecb6b82bd8fea3ab0c8", size = 23118, upload-time = "2024-10-18T15:21:17.133Z" },
    { url = "https://files.pythonhosted.org/packages/d5/da/f2eeb64c723f5e3777bc081da884b414671982008c47dcc1873d81f625b6/MarkupSafe-3.0.2-cp312-cp312-manylinux_2_5_i686.manylinux1_i686.manylinux_2_17_i686.manylinux2014_i686.whl", hash = "sha256:88416bd1e65dcea10bc7569faacb2c20ce071dd1f87539ca2ab364bf6231393c", size = 22993, upload-time = "2024-10-18T15:21:18.064Z" },
    { url = "https://files.pythonhosted.org/packages/da/0e/1f32af846df486dce7c227fe0f2398dc7e2e51d4a370508281f3c1c5cddc/MarkupSafe-3.0.2-cp312-cp312-musllinux_1_2_aarch64.whl", hash = "sha256:2181e67807fc2fa785d0592dc2d6206c019b9502410671cc905d132a92866557", size = 24178, upload-time = "2024-10-18T15:21:18.859Z" },
    { url = "https://files.pythonhosted.org/packages/c4/f6/bb3ca0532de8086cbff5f06d137064c8410d10779c4c127e0e47d17c0b71/MarkupSafe-3.0.2-cp312-cp312-musllinux_1_2_i686.whl", hash = "sha256:52305740fe773d09cffb16f8ed0427942901f00adedac82ec8b67752f58a1b22", size = 23319, upload-time = "2024-10-18T15:21:19.671Z" },
    { url = "https://files.pythonhosted.org/packages/a2/82/8be4c96ffee03c5b4a034e60a31294daf481e12c7c43ab8e34a1453ee48b/MarkupSafe-3.0.2-cp312-cp312-musllinux_1_2_x86_64.whl", hash = "sha256:ad10d3ded218f1039f11a75f8091880239651b52e9bb592ca27de44eed242a48", size = 23352, upload-time = "2024-10-18T15:21:20.971Z" },
    { url = "https://files.pythonhosted.org/packages/51/ae/97827349d3fcffee7e184bdf7f41cd6b88d9919c80f0263ba7acd1bbcb18/MarkupSafe-3.0.2-cp312-cp312-win32.whl", hash = "sha256:0f4ca02bea9a23221c0182836703cbf8930c5e9454bacce27e767509fa286a30", size = 15097, upload-time = "2024-10-18T15:21:22.646Z" },
    { url = "https://files.pythonhosted.org/packages/c1/80/a61f99dc3a936413c3ee4e1eecac96c0da5ed07ad56fd975f1a9da5bc630/MarkupSafe-3.0.2-cp312-cp312-win_amd64.whl", hash = "sha256:8e06879fc22a25ca47312fbe7c8264eb0b662f6db27cb2d3bbbc74b1df4b9b87", size = 15601, upload-time = "2024-10-18T15:21:23.499Z" },
    { url = "https://files.pythonhosted.org/packages/83/0e/67eb10a7ecc77a0c2bbe2b0235765b98d164d81600746914bebada795e97/MarkupSafe-3.0.2-cp313-cp313-macosx_10_13_universal2.whl", hash = "sha256:ba9527cdd4c926ed0760bc301f6728ef34d841f405abf9d4f959c478421e4efd", size = 14274, upload-time = "2024-10-18T15:21:24.577Z" },
    { url = "https://files.pythonhosted.org/packages/2b/6d/9409f3684d3335375d04e5f05744dfe7e9f120062c9857df4ab490a1031a/MarkupSafe-3.0.2-cp313-cp313-macosx_11_0_arm64.whl", hash = "sha256:f8b3d067f2e40fe93e1ccdd6b2e1d16c43140e76f02fb1319a05cf2b79d99430", size = 12352, upload-time = "2024-10-18T15:21:25.382Z" },
    { url = "https://files.pythonhosted.org/packages/d2/f5/6eadfcd3885ea85fe2a7c128315cc1bb7241e1987443d78c8fe712d03091/MarkupSafe-3.0.2-cp313-cp313-manylinux_2_17_aarch64.manylinux2014_aarch64.whl", hash = "sha256:569511d3b58c8791ab4c2e1285575265991e6d8f8700c7be0e88f86cb0672094", size = 24122, upload-time = "2024-10-18T15:21:26.199Z" },
    { url = "https://files.pythonhosted.org/packages/0c/91/96cf928db8236f1bfab6ce15ad070dfdd02ed88261c2afafd4b43575e9e9/MarkupSafe-3.0.2-cp313-cp313-manylinux_2_17_x86_64.manylinux2014_x86_64.whl", hash = "sha256:15ab75ef81add55874e7ab7055e9c397312385bd9ced94920f2802310c930396", size = 23085, upload-time = "2024-10-18T15:21:27.029Z" },
    { url = "https://files.pythonhosted.org/packages/c2/cf/c9d56af24d56ea04daae7ac0940232d31d5a8354f2b457c6d856b2057d69/MarkupSafe-3.0.2-cp313-cp313-manylinux_2_5_i686.manylinux1_i686.manylinux_2_17_i686.manylinux2014_i686.whl", hash = "sha256:f3818cb119498c0678015754eba762e0d61e5b52d34c8b13d770f0719f7b1d79", size = 22978, upload-time = "2024-10-18T15:21:27.846Z" },
    { url = "https://files.pythonhosted.org/packages/2a/9f/8619835cd6a711d6272d62abb78c033bda638fdc54c4e7f4272cf1c0962b/MarkupSafe-3.0.2-cp313-cp313-musllinux_1_2_aarch64.whl", hash = "sha256:cdb82a876c47801bb54a690c5ae105a46b392ac6099881cdfb9f6e95e4014c6a", size = 24208, upload-time = "2024-10-18T15:21:28.744Z" },
    { url = "https://files.pythonhosted.org/packages/f9/bf/176950a1792b2cd2102b8ffeb5133e1ed984547b75db47c25a67d3359f77/MarkupSafe-3.0.2-cp313-cp313-musllinux_1_2_i686.whl", hash = "sha256:cabc348d87e913db6ab4aa100f01b08f481097838bdddf7c7a84b7575b7309ca", size = 23357, upload-time = "2024-10-18T15:21:29.545Z" },
    { url = "https://files.pythonhosted.org/packages/ce/4f/9a02c1d335caabe5c4efb90e1b6e8ee944aa245c1aaaab8e8a618987d816/MarkupSafe-3.0.2-cp313-cp313-musllinux_1_2_x86_64.whl", hash = "sha256:444dcda765c8a838eaae23112db52f1efaf750daddb2d9ca300bcae1039adc5c", size = 23344, upload-time = "2024-10-18T15:21:30.366Z" },
    { url = "https://files.pythonhosted.org/packages/ee/55/c271b57db36f748f0e04a759ace9f8f759ccf22b4960c270c78a394f58be/MarkupSafe-3.0.2-cp313-cp313-win32.whl", hash = "sha256:bcf3e58998965654fdaff38e58584d8937aa3096ab5354d493c77d1fdd66d7a1", size = 15101, upload-time = "2024-10-18T15:21:31.207Z" },
    { url = "https://files.pythonhosted.org/packages/29/88/07df22d2dd4df40aba9f3e402e6dc1b8ee86297dddbad4872bd5e7b0094f/MarkupSafe-3.0.2-cp313-cp313-win_amd64.whl", hash = "sha256:e6a2a455bd412959b57a172ce6328d2dd1f01cb2135efda2e4576e8a23fa3b0f", size = 15603, upload-time = "2024-10-18T15:21:32.032Z" },
    { url = "https://files.pythonhosted.org/packages/62/6a/8b89d24db2d32d433dffcd6a8779159da109842434f1dd2f6e71f32f738c/MarkupSafe-3.0.2-cp313-cp313t-macosx_10_13_universal2.whl", hash = "sha256:b5a6b3ada725cea8a5e634536b1b01c30bcdcd7f9c6fff4151548d5bf6b3a36c", size = 14510, upload-time = "2024-10-18T15:21:33.625Z" },
    { url = "https://files.pythonhosted.org/packages/7a/06/a10f955f70a2e5a9bf78d11a161029d278eeacbd35ef806c3fd17b13060d/MarkupSafe-3.0.2-cp313-cp313t-macosx_11_0_arm64.whl", hash = "sha256:a904af0a6162c73e3edcb969eeeb53a63ceeb5d8cf642fade7d39e7963a22ddb", size = 12486, upload-time = "2024-10-18T15:21:34.611Z" },
    { url = "https://files.pythonhosted.org/packages/34/cf/65d4a571869a1a9078198ca28f39fba5fbb910f952f9dbc5220afff9f5e6/MarkupSafe-3.0.2-cp313-cp313t-manylinux_2_17_aarch64.manylinux2014_aarch64.whl", hash = "sha256:4aa4e5faecf353ed117801a068ebab7b7e09ffb6e1d5e412dc852e0da018126c", size = 25480, upload-time = "2024-10-18T15:21:35.398Z" },
    { url = "https://files.pythonhosted.org/packages/0c/e3/90e9651924c430b885468b56b3d597cabf6d72be4b24a0acd1fa0e12af67/MarkupSafe-3.0.2-cp313-cp313t-manylinux_2_17_x86_64.manylinux2014_x86_64.whl", hash = "sha256:c0ef13eaeee5b615fb07c9a7dadb38eac06a0608b41570d8ade51c56539e509d", size = 23914, upload-time = "2024-10-18T15:21:36.231Z" },
    { url = "https://files.pythonhosted.org/packages/66/8c/6c7cf61f95d63bb866db39085150df1f2a5bd3335298f14a66b48e92659c/MarkupSafe-3.0.2-cp313-cp313t-manylinux_2_5_i686.manylinux1_i686.manylinux_2_17_i686.manylinux2014_i686.whl", hash = "sha256:d16a81a06776313e817c951135cf7340a3e91e8c1ff2fac444cfd75fffa04afe", size = 23796, upload-time = "2024-10-18T15:21:37.073Z" },
    { url = "https://files.pythonhosted.org/packages/bb/35/cbe9238ec3f47ac9a7c8b3df7a808e7cb50fe149dc7039f5f454b3fba218/MarkupSafe-3.0.2-cp313-cp313t-musllinux_1_2_aarch64.whl", hash = "sha256:6381026f158fdb7c72a168278597a5e3a5222e83ea18f543112b2662a9b699c5", size = 25473, upload-time = "2024-10-18T15:21:37.932Z" },
    { url = "https://files.pythonhosted.org/packages/e6/32/7621a4382488aa283cc05e8984a9c219abad3bca087be9ec77e89939ded9/MarkupSafe-3.0.2-cp313-cp313t-musllinux_1_2_i686.whl", hash = "sha256:3d79d162e7be8f996986c064d1c7c817f6df3a77fe3d6859f6f9e7be4b8c213a", size = 24114, upload-time = "2024-10-18T15:21:39.799Z" },
    { url = "https://files.pythonhosted.org/packages/0d/80/0985960e4b89922cb5a0bac0ed39c5b96cbc1a536a99f30e8c220a996ed9/MarkupSafe-3.0.2-cp313-cp313t-musllinux_1_2_x86_64.whl", hash = "sha256:131a3c7689c85f5ad20f9f6fb1b866f402c445b220c19fe4308c0b147ccd2ad9", size = 24098, upload-time = "2024-10-18T15:21:40.813Z" },
    { url = "https://files.pythonhosted.org/packages/82/78/fedb03c7d5380df2427038ec8d973587e90561b2d90cd472ce9254cf348b/MarkupSafe-3.0.2-cp313-cp313t-win32.whl", hash = "sha256:ba8062ed2cf21c07a9e295d5b8a2a5ce678b913b45fdf68c32d95d6c1291e0b6", size = 15208, upload-time = "2024-10-18T15:21:41.814Z" },
    { url = "https://files.pythonhosted.org/packages/4f/65/6079a46068dfceaeabb5dcad6d674f5f5c61a6fa5673746f42a9f4c233b3/MarkupSafe-3.0.2-cp313-cp313t-win_amd64.whl", hash = "sha256:e444a31f8db13eb18ada366ab3cf45fd4b31e4db1236a4448f68778c1d1a5a2f", size = 15739, upload-time = "2024-10-18T15:21:42.784Z" },
]

[[package]]
name = "matplotlib-inline"
version = "0.1.7"
source = { registry = "https://pypi.org/simple" }
dependencies = [
    { name = "traitlets" },
]
sdist = { url = "https://files.pythonhosted.org/packages/99/5b/a36a337438a14116b16480db471ad061c36c3694df7c2084a0da7ba538b7/matplotlib_inline-0.1.7.tar.gz", hash = "sha256:8423b23ec666be3d16e16b60bdd8ac4e86e840ebd1dd11a30b9f117f2fa0ab90", size = 8159, upload-time = "2024-04-15T13:44:44.803Z" }
wheels = [
    { url = "https://files.pythonhosted.org/packages/8f/8e/9ad090d3553c280a8060fbf6e24dc1c0c29704ee7d1c372f0c174aa59285/matplotlib_inline-0.1.7-py3-none-any.whl", hash = "sha256:df192d39a4ff8f21b1895d72e6a13f5fcc5099f00fa84384e0ea28c2cc0653ca", size = 9899, upload-time = "2024-04-15T13:44:43.265Z" },
]

[[package]]
name = "mcp"
version = "1.12.1"
source = { registry = "https://pypi.org/simple" }
dependencies = [
    { name = "anyio" },
    { name = "httpx" },
    { name = "httpx-sse" },
    { name = "jsonschema" },
    { name = "pydantic" },
    { name = "pydantic-settings" },
    { name = "python-multipart" },
    { name = "pywin32", marker = "sys_platform == 'win32'" },
    { name = "sse-starlette" },
    { name = "starlette" },
    { name = "uvicorn", marker = "sys_platform != 'emscripten'" },
]
sdist = { url = "https://files.pythonhosted.org/packages/5c/5a/16cef13b2e60d5f865fbc96372efb23dc8b0591f102dd55003b4ae62f9b1/mcp-1.12.1.tar.gz", hash = "sha256:d1d0bdeb09e4b17c1a72b356248bf3baf75ab10db7008ef865c4afbeb0eb810e", size = 425768, upload-time = "2025-07-22T16:51:41.66Z" }
wheels = [
    { url = "https://files.pythonhosted.org/packages/b9/04/9a967a575518fc958bda1e34a52eae0c7f6accf3534811914fdaf57b0689/mcp-1.12.1-py3-none-any.whl", hash = "sha256:34147f62891417f8b000c39718add844182ba424c8eb2cea250b4267bda4b08b", size = 158463, upload-time = "2025-07-22T16:51:40.086Z" },
]

[[package]]
name = "mdit-py-plugins"
version = "0.4.2"
source = { registry = "https://pypi.org/simple" }
dependencies = [
    { name = "markdown-it-py" },
]
sdist = { url = "https://files.pythonhosted.org/packages/19/03/a2ecab526543b152300717cf232bb4bb8605b6edb946c845016fa9c9c9fd/mdit_py_plugins-0.4.2.tar.gz", hash = "sha256:5f2cd1fdb606ddf152d37ec30e46101a60512bc0e5fa1a7002c36647b09e26b5", size = 43542, upload-time = "2024-09-09T20:27:49.564Z" }
wheels = [
    { url = "https://files.pythonhosted.org/packages/a7/f7/7782a043553ee469c1ff49cfa1cdace2d6bf99a1f333cf38676b3ddf30da/mdit_py_plugins-0.4.2-py3-none-any.whl", hash = "sha256:0c673c3f889399a33b95e88d2f0d111b4447bdfea7f237dab2d488f459835636", size = 55316, upload-time = "2024-09-09T20:27:48.397Z" },
]

[[package]]
name = "mdurl"
version = "0.1.2"
source = { registry = "https://pypi.org/simple" }
sdist = { url = "https://files.pythonhosted.org/packages/d6/54/cfe61301667036ec958cb99bd3efefba235e65cdeb9c84d24a8293ba1d90/mdurl-0.1.2.tar.gz", hash = "sha256:bb413d29f5eea38f31dd4754dd7377d4465116fb207585f97bf925588687c1ba", size = 8729, upload-time = "2022-08-14T12:40:10.846Z" }
wheels = [
    { url = "https://files.pythonhosted.org/packages/b3/38/89ba8ad64ae25be8de66a6d463314cf1eb366222074cfda9ee839c56a4b4/mdurl-0.1.2-py3-none-any.whl", hash = "sha256:84008a41e51615a49fc9966191ff91509e3c40b939176e643fd50a5c2196b8f8", size = 9979, upload-time = "2022-08-14T12:40:09.779Z" },
]

[[package]]
name = "mergedeep"
version = "1.3.4"
source = { registry = "https://pypi.org/simple" }
sdist = { url = "https://files.pythonhosted.org/packages/3a/41/580bb4006e3ed0361b8151a01d324fb03f420815446c7def45d02f74c270/mergedeep-1.3.4.tar.gz", hash = "sha256:0096d52e9dad9939c3d975a774666af186eda617e6ca84df4c94dec30004f2a8", size = 4661, upload-time = "2021-02-05T18:55:30.623Z" }
wheels = [
    { url = "https://files.pythonhosted.org/packages/2c/19/04f9b178c2d8a15b076c8b5140708fa6ffc5601fb6f1e975537072df5b2a/mergedeep-1.3.4-py3-none-any.whl", hash = "sha256:70775750742b25c0d8f36c55aed03d24c3384d17c951b3175d898bd778ef0307", size = 6354, upload-time = "2021-02-05T18:55:29.583Z" },
]

[[package]]
name = "mistune"
version = "3.1.3"
source = { registry = "https://pypi.org/simple" }
sdist = { url = "https://files.pythonhosted.org/packages/c4/79/bda47f7dd7c3c55770478d6d02c9960c430b0cf1773b72366ff89126ea31/mistune-3.1.3.tar.gz", hash = "sha256:a7035c21782b2becb6be62f8f25d3df81ccb4d6fa477a6525b15af06539f02a0", size = 94347, upload-time = "2025-03-19T14:27:24.955Z" }
wheels = [
    { url = "https://files.pythonhosted.org/packages/01/4d/23c4e4f09da849e127e9f123241946c23c1e30f45a88366879e064211815/mistune-3.1.3-py3-none-any.whl", hash = "sha256:1a32314113cff28aa6432e99e522677c8587fd83e3d51c29b82a52409c842bd9", size = 53410, upload-time = "2025-03-19T14:27:23.451Z" },
]

[[package]]
name = "mkdocs"
version = "1.6.1"
source = { registry = "https://pypi.org/simple" }
dependencies = [
    { name = "click" },
    { name = "colorama", marker = "sys_platform == 'win32'" },
    { name = "ghp-import" },
    { name = "jinja2" },
    { name = "markdown" },
    { name = "markupsafe" },
    { name = "mergedeep" },
    { name = "mkdocs-get-deps" },
    { name = "packaging" },
    { name = "pathspec" },
    { name = "pyyaml" },
    { name = "pyyaml-env-tag" },
    { name = "watchdog" },
]
sdist = { url = "https://files.pythonhosted.org/packages/bc/c6/bbd4f061bd16b378247f12953ffcb04786a618ce5e904b8c5a01a0309061/mkdocs-1.6.1.tar.gz", hash = "sha256:7b432f01d928c084353ab39c57282f29f92136665bdd6abf7c1ec8d822ef86f2", size = 3889159, upload-time = "2024-08-30T12:24:06.899Z" }
wheels = [
    { url = "https://files.pythonhosted.org/packages/22/5b/dbc6a8cddc9cfa9c4971d59fb12bb8d42e161b7e7f8cc89e49137c5b279c/mkdocs-1.6.1-py3-none-any.whl", hash = "sha256:db91759624d1647f3f34aa0c3f327dd2601beae39a366d6e064c03468d35c20e", size = 3864451, upload-time = "2024-08-30T12:24:05.054Z" },
]

[[package]]
name = "mkdocs-autorefs"
version = "1.4.2"
source = { registry = "https://pypi.org/simple" }
dependencies = [
    { name = "markdown" },
    { name = "markupsafe" },
    { name = "mkdocs" },
]
sdist = { url = "https://files.pythonhosted.org/packages/47/0c/c9826f35b99c67fa3a7cddfa094c1a6c43fafde558c309c6e4403e5b37dc/mkdocs_autorefs-1.4.2.tar.gz", hash = "sha256:e2ebe1abd2b67d597ed19378c0fff84d73d1dbce411fce7a7cc6f161888b6749", size = 54961, upload-time = "2025-05-20T13:09:09.886Z" }
wheels = [
    { url = "https://files.pythonhosted.org/packages/87/dc/fc063b78f4b769d1956319351704e23ebeba1e9e1d6a41b4b602325fd7e4/mkdocs_autorefs-1.4.2-py3-none-any.whl", hash = "sha256:83d6d777b66ec3c372a1aad4ae0cf77c243ba5bcda5bf0c6b8a2c5e7a3d89f13", size = 24969, upload-time = "2025-05-20T13:09:08.237Z" },
]

[[package]]
name = "mkdocs-get-deps"
version = "0.2.0"
source = { registry = "https://pypi.org/simple" }
dependencies = [
    { name = "mergedeep" },
    { name = "platformdirs" },
    { name = "pyyaml" },
]
sdist = { url = "https://files.pythonhosted.org/packages/98/f5/ed29cd50067784976f25ed0ed6fcd3c2ce9eb90650aa3b2796ddf7b6870b/mkdocs_get_deps-0.2.0.tar.gz", hash = "sha256:162b3d129c7fad9b19abfdcb9c1458a651628e4b1dea628ac68790fb3061c60c", size = 10239, upload-time = "2023-11-20T17:51:09.981Z" }
wheels = [
    { url = "https://files.pythonhosted.org/packages/9f/d4/029f984e8d3f3b6b726bd33cafc473b75e9e44c0f7e80a5b29abc466bdea/mkdocs_get_deps-0.2.0-py3-none-any.whl", hash = "sha256:2bf11d0b133e77a0dd036abeeb06dec8775e46efa526dc70667d8863eefc6134", size = 9521, upload-time = "2023-11-20T17:51:08.587Z" },
]

[[package]]
name = "mkdocs-jupyter"
version = "0.25.1"
source = { registry = "https://pypi.org/simple" }
dependencies = [
    { name = "ipykernel" },
    { name = "jupytext" },
    { name = "mkdocs" },
    { name = "mkdocs-material" },
    { name = "nbconvert" },
    { name = "pygments" },
]
sdist = { url = "https://files.pythonhosted.org/packages/6c/23/6ffb8d2fd2117aa860a04c6fe2510b21bc3c3c085907ffdd851caba53152/mkdocs_jupyter-0.25.1.tar.gz", hash = "sha256:0e9272ff4947e0ec683c92423a4bfb42a26477c103ab1a6ab8277e2dcc8f7afe", size = 1626747, upload-time = "2024-10-15T14:56:32.373Z" }
wheels = [
    { url = "https://files.pythonhosted.org/packages/08/37/5f1fd5c3f6954b3256f8126275e62af493b96fb6aef6c0dbc4ee326032ad/mkdocs_jupyter-0.25.1-py3-none-any.whl", hash = "sha256:3f679a857609885d322880e72533ef5255561bbfdb13cfee2a1e92ef4d4ad8d8", size = 1456197, upload-time = "2024-10-15T14:56:29.854Z" },
]

[[package]]
name = "mkdocs-material"
version = "9.6.15"
source = { registry = "https://pypi.org/simple" }
dependencies = [
    { name = "babel" },
    { name = "backrefs" },
    { name = "colorama" },
    { name = "jinja2" },
    { name = "markdown" },
    { name = "mkdocs" },
    { name = "mkdocs-material-extensions" },
    { name = "paginate" },
    { name = "pygments" },
    { name = "pymdown-extensions" },
    { name = "requests" },
]
sdist = { url = "https://files.pythonhosted.org/packages/95/c1/f804ba2db2ddc2183e900befe7dad64339a34fa935034e1ab405289d0a97/mkdocs_material-9.6.15.tar.gz", hash = "sha256:64adf8fa8dba1a17905b6aee1894a5aafd966d4aeb44a11088519b0f5ca4f1b5", size = 3951836, upload-time = "2025-07-01T10:14:15.671Z" }
wheels = [
    { url = "https://files.pythonhosted.org/packages/1d/30/dda19f0495a9096b64b6b3c07c4bfcff1c76ee0fc521086d53593f18b4c0/mkdocs_material-9.6.15-py3-none-any.whl", hash = "sha256:ac969c94d4fe5eb7c924b6d2f43d7db41159ea91553d18a9afc4780c34f2717a", size = 8716840, upload-time = "2025-07-01T10:14:13.18Z" },
]

[[package]]
name = "mkdocs-material-extensions"
version = "1.3.1"
source = { registry = "https://pypi.org/simple" }
sdist = { url = "https://files.pythonhosted.org/packages/79/9b/9b4c96d6593b2a541e1cb8b34899a6d021d208bb357042823d4d2cabdbe7/mkdocs_material_extensions-1.3.1.tar.gz", hash = "sha256:10c9511cea88f568257f960358a467d12b970e1f7b2c0e5fb2bb48cab1928443", size = 11847, upload-time = "2023-11-22T19:09:45.208Z" }
wheels = [
    { url = "https://files.pythonhosted.org/packages/5b/54/662a4743aa81d9582ee9339d4ffa3c8fd40a4965e033d77b9da9774d3960/mkdocs_material_extensions-1.3.1-py3-none-any.whl", hash = "sha256:adff8b62700b25cb77b53358dad940f3ef973dd6db797907c49e3c2ef3ab4e31", size = 8728, upload-time = "2023-11-22T19:09:43.465Z" },
]

[[package]]
name = "mkdocstrings"
version = "0.30.0"
source = { registry = "https://pypi.org/simple" }
dependencies = [
    { name = "jinja2" },
    { name = "markdown" },
    { name = "markupsafe" },
    { name = "mkdocs" },
    { name = "mkdocs-autorefs" },
    { name = "pymdown-extensions" },
]
sdist = { url = "https://files.pythonhosted.org/packages/e2/0a/7e4776217d4802009c8238c75c5345e23014a4706a8414a62c0498858183/mkdocstrings-0.30.0.tar.gz", hash = "sha256:5d8019b9c31ddacd780b6784ffcdd6f21c408f34c0bd1103b5351d609d5b4444", size = 106597, upload-time = "2025-07-22T23:48:45.998Z" }
wheels = [
    { url = "https://files.pythonhosted.org/packages/de/b4/3c5eac68f31e124a55d255d318c7445840fa1be55e013f507556d6481913/mkdocstrings-0.30.0-py3-none-any.whl", hash = "sha256:ae9e4a0d8c1789697ac776f2e034e2ddd71054ae1cf2c2bb1433ccfd07c226f2", size = 36579, upload-time = "2025-07-22T23:48:44.152Z" },
]

[[package]]
name = "mkdocstrings-python"
version = "1.16.12"
source = { registry = "https://pypi.org/simple" }
dependencies = [
    { name = "griffe" },
    { name = "mkdocs-autorefs" },
    { name = "mkdocstrings" },
]
sdist = { url = "https://files.pythonhosted.org/packages/bf/ed/b886f8c714fd7cccc39b79646b627dbea84cd95c46be43459ef46852caf0/mkdocstrings_python-1.16.12.tar.gz", hash = "sha256:9b9eaa066e0024342d433e332a41095c4e429937024945fea511afe58f63175d", size = 206065, upload-time = "2025-06-03T12:52:49.276Z" }
wheels = [
    { url = "https://files.pythonhosted.org/packages/3b/dd/a24ee3de56954bfafb6ede7cd63c2413bb842cc48eb45e41c43a05a33074/mkdocstrings_python-1.16.12-py3-none-any.whl", hash = "sha256:22ded3a63b3d823d57457a70ff9860d5a4de9e8b1e482876fc9baabaf6f5f374", size = 124287, upload-time = "2025-06-03T12:52:47.819Z" },
]

[[package]]
name = "mpmath"
version = "1.3.0"
source = { registry = "https://pypi.org/simple" }
sdist = { url = "https://files.pythonhosted.org/packages/e0/47/dd32fa426cc72114383ac549964eecb20ecfd886d1e5ccf5340b55b02f57/mpmath-1.3.0.tar.gz", hash = "sha256:7a28eb2a9774d00c7bc92411c19a89209d5da7c4c9a9e227be8330a23a25b91f", size = 508106, upload-time = "2023-03-07T16:47:11.061Z" }
wheels = [
    { url = "https://files.pythonhosted.org/packages/43/e3/7d92a15f894aa0c9c4b49b8ee9ac9850d6e63b03c9c32c0367a13ae62209/mpmath-1.3.0-py3-none-any.whl", hash = "sha256:a0b2b9fe80bbcd81a6647ff13108738cfb482d481d826cc0e02f5b35e5c88d2c", size = 536198, upload-time = "2023-03-07T16:47:09.197Z" },
]

[[package]]
name = "mypy"
version = "1.17.0"
source = { registry = "https://pypi.org/simple" }
dependencies = [
    { name = "mypy-extensions" },
    { name = "pathspec" },
    { name = "typing-extensions" },
]
sdist = { url = "https://files.pythonhosted.org/packages/1e/e3/034322d5a779685218ed69286c32faa505247f1f096251ef66c8fd203b08/mypy-1.17.0.tar.gz", hash = "sha256:e5d7ccc08ba089c06e2f5629c660388ef1fee708444f1dee0b9203fa031dee03", size = 3352114, upload-time = "2025-07-14T20:34:30.181Z" }
wheels = [
    { url = "https://files.pythonhosted.org/packages/12/e9/e6824ed620bbf51d3bf4d6cbbe4953e83eaf31a448d1b3cfb3620ccb641c/mypy-1.17.0-cp312-cp312-macosx_10_13_x86_64.whl", hash = "sha256:f986f1cab8dbec39ba6e0eaa42d4d3ac6686516a5d3dccd64be095db05ebc6bb", size = 11086395, upload-time = "2025-07-14T20:34:11.452Z" },
    { url = "https://files.pythonhosted.org/packages/ba/51/a4afd1ae279707953be175d303f04a5a7bd7e28dc62463ad29c1c857927e/mypy-1.17.0-cp312-cp312-macosx_11_0_arm64.whl", hash = "sha256:51e455a54d199dd6e931cd7ea987d061c2afbaf0960f7f66deef47c90d1b304d", size = 10120052, upload-time = "2025-07-14T20:33:09.897Z" },
    { url = "https://files.pythonhosted.org/packages/8a/71/19adfeac926ba8205f1d1466d0d360d07b46486bf64360c54cb5a2bd86a8/mypy-1.17.0-cp312-cp312-manylinux2014_aarch64.manylinux_2_17_aarch64.manylinux_2_28_aarch64.whl", hash = "sha256:3204d773bab5ff4ebbd1f8efa11b498027cd57017c003ae970f310e5b96be8d8", size = 11861806, upload-time = "2025-07-14T20:32:16.028Z" },
    { url = "https://files.pythonhosted.org/packages/0b/64/d6120eca3835baf7179e6797a0b61d6c47e0bc2324b1f6819d8428d5b9ba/mypy-1.17.0-cp312-cp312-manylinux2014_x86_64.manylinux_2_17_x86_64.manylinux_2_28_x86_64.whl", hash = "sha256:1051df7ec0886fa246a530ae917c473491e9a0ba6938cfd0ec2abc1076495c3e", size = 12744371, upload-time = "2025-07-14T20:33:33.503Z" },
    { url = "https://files.pythonhosted.org/packages/1f/dc/56f53b5255a166f5bd0f137eed960e5065f2744509dfe69474ff0ba772a5/mypy-1.17.0-cp312-cp312-musllinux_1_2_x86_64.whl", hash = "sha256:f773c6d14dcc108a5b141b4456b0871df638eb411a89cd1c0c001fc4a9d08fc8", size = 12914558, upload-time = "2025-07-14T20:33:56.961Z" },
    { url = "https://files.pythonhosted.org/packages/69/ac/070bad311171badc9add2910e7f89271695a25c136de24bbafc7eded56d5/mypy-1.17.0-cp312-cp312-win_amd64.whl", hash = "sha256:1619a485fd0e9c959b943c7b519ed26b712de3002d7de43154a489a2d0fd817d", size = 9585447, upload-time = "2025-07-14T20:32:20.594Z" },
    { url = "https://files.pythonhosted.org/packages/be/7b/5f8ab461369b9e62157072156935cec9d272196556bdc7c2ff5f4c7c0f9b/mypy-1.17.0-cp313-cp313-macosx_10_13_x86_64.whl", hash = "sha256:2c41aa59211e49d717d92b3bb1238c06d387c9325d3122085113c79118bebb06", size = 11070019, upload-time = "2025-07-14T20:32:07.99Z" },
    { url = "https://files.pythonhosted.org/packages/9c/f8/c49c9e5a2ac0badcc54beb24e774d2499748302c9568f7f09e8730e953fa/mypy-1.17.0-cp313-cp313-macosx_11_0_arm64.whl", hash = "sha256:0e69db1fb65b3114f98c753e3930a00514f5b68794ba80590eb02090d54a5d4a", size = 10114457, upload-time = "2025-07-14T20:33:47.285Z" },
    { url = "https://files.pythonhosted.org/packages/89/0c/fb3f9c939ad9beed3e328008b3fb90b20fda2cddc0f7e4c20dbefefc3b33/mypy-1.17.0-cp313-cp313-manylinux2014_aarch64.manylinux_2_17_aarch64.manylinux_2_28_aarch64.whl", hash = "sha256:03ba330b76710f83d6ac500053f7727270b6b8553b0423348ffb3af6f2f7b889", size = 11857838, upload-time = "2025-07-14T20:33:14.462Z" },
    { url = "https://files.pythonhosted.org/packages/4c/66/85607ab5137d65e4f54d9797b77d5a038ef34f714929cf8ad30b03f628df/mypy-1.17.0-cp313-cp313-manylinux2014_x86_64.manylinux_2_17_x86_64.manylinux_2_28_x86_64.whl", hash = "sha256:037bc0f0b124ce46bfde955c647f3e395c6174476a968c0f22c95a8d2f589bba", size = 12731358, upload-time = "2025-07-14T20:32:25.579Z" },
    { url = "https://files.pythonhosted.org/packages/73/d0/341dbbfb35ce53d01f8f2969facbb66486cee9804048bf6c01b048127501/mypy-1.17.0-cp313-cp313-musllinux_1_2_x86_64.whl", hash = "sha256:c38876106cb6132259683632b287238858bd58de267d80defb6f418e9ee50658", size = 12917480, upload-time = "2025-07-14T20:34:21.868Z" },
    { url = "https://files.pythonhosted.org/packages/64/63/70c8b7dbfc520089ac48d01367a97e8acd734f65bd07813081f508a8c94c/mypy-1.17.0-cp313-cp313-win_amd64.whl", hash = "sha256:d30ba01c0f151998f367506fab31c2ac4527e6a7b2690107c7a7f9e3cb419a9c", size = 9589666, upload-time = "2025-07-14T20:34:16.841Z" },
    { url = "https://files.pythonhosted.org/packages/e3/fc/ee058cc4316f219078464555873e99d170bde1d9569abd833300dbeb484a/mypy-1.17.0-py3-none-any.whl", hash = "sha256:15d9d0018237ab058e5de3d8fce61b6fa72cc59cc78fd91f1b474bce12abf496", size = 2283195, upload-time = "2025-07-14T20:31:54.753Z" },
]

[[package]]
name = "mypy-extensions"
version = "1.1.0"
source = { registry = "https://pypi.org/simple" }
sdist = { url = "https://files.pythonhosted.org/packages/a2/6e/371856a3fb9d31ca8dac321cda606860fa4548858c0cc45d9d1d4ca2628b/mypy_extensions-1.1.0.tar.gz", hash = "sha256:52e68efc3284861e772bbcd66823fde5ae21fd2fdb51c62a211403730b916558", size = 6343, upload-time = "2025-04-22T14:54:24.164Z" }
wheels = [
    { url = "https://files.pythonhosted.org/packages/79/7b/2c79738432f5c924bef5071f933bcc9efd0473bac3b4aa584a6f7c1c8df8/mypy_extensions-1.1.0-py3-none-any.whl", hash = "sha256:1be4cccdb0f2482337c4743e60421de3a356cd97508abadd57d47403e94f5505", size = 4963, upload-time = "2025-04-22T14:54:22.983Z" },
]

[[package]]
name = "nbclient"
version = "0.10.2"
source = { registry = "https://pypi.org/simple" }
dependencies = [
    { name = "jupyter-client" },
    { name = "jupyter-core" },
    { name = "nbformat" },
    { name = "traitlets" },
]
sdist = { url = "https://files.pythonhosted.org/packages/87/66/7ffd18d58eae90d5721f9f39212327695b749e23ad44b3881744eaf4d9e8/nbclient-0.10.2.tar.gz", hash = "sha256:90b7fc6b810630db87a6d0c2250b1f0ab4cf4d3c27a299b0cde78a4ed3fd9193", size = 62424, upload-time = "2024-12-19T10:32:27.164Z" }
wheels = [
    { url = "https://files.pythonhosted.org/packages/34/6d/e7fa07f03a4a7b221d94b4d586edb754a9b0dc3c9e2c93353e9fa4e0d117/nbclient-0.10.2-py3-none-any.whl", hash = "sha256:4ffee11e788b4a27fabeb7955547e4318a5298f34342a4bfd01f2e1faaeadc3d", size = 25434, upload-time = "2024-12-19T10:32:24.139Z" },
]

[[package]]
name = "nbconvert"
version = "7.16.6"
source = { registry = "https://pypi.org/simple" }
dependencies = [
    { name = "beautifulsoup4" },
    { name = "bleach", extra = ["css"] },
    { name = "defusedxml" },
    { name = "jinja2" },
    { name = "jupyter-core" },
    { name = "jupyterlab-pygments" },
    { name = "markupsafe" },
    { name = "mistune" },
    { name = "nbclient" },
    { name = "nbformat" },
    { name = "packaging" },
    { name = "pandocfilters" },
    { name = "pygments" },
    { name = "traitlets" },
]
sdist = { url = "https://files.pythonhosted.org/packages/a3/59/f28e15fc47ffb73af68a8d9b47367a8630d76e97ae85ad18271b9db96fdf/nbconvert-7.16.6.tar.gz", hash = "sha256:576a7e37c6480da7b8465eefa66c17844243816ce1ccc372633c6b71c3c0f582", size = 857715, upload-time = "2025-01-28T09:29:14.724Z" }
wheels = [
    { url = "https://files.pythonhosted.org/packages/cc/9a/cd673b2f773a12c992f41309ef81b99da1690426bd2f96957a7ade0d3ed7/nbconvert-7.16.6-py3-none-any.whl", hash = "sha256:1375a7b67e0c2883678c48e506dc320febb57685e5ee67faa51b18a90f3a712b", size = 258525, upload-time = "2025-01-28T09:29:12.551Z" },
]

[[package]]
name = "nbformat"
version = "5.10.4"
source = { registry = "https://pypi.org/simple" }
dependencies = [
    { name = "fastjsonschema" },
    { name = "jsonschema" },
    { name = "jupyter-core" },
    { name = "traitlets" },
]
sdist = { url = "https://files.pythonhosted.org/packages/6d/fd/91545e604bc3dad7dca9ed03284086039b294c6b3d75c0d2fa45f9e9caf3/nbformat-5.10.4.tar.gz", hash = "sha256:322168b14f937a5d11362988ecac2a4952d3d8e3a2cbeb2319584631226d5b3a", size = 142749, upload-time = "2024-04-04T11:20:37.371Z" }
wheels = [
    { url = "https://files.pythonhosted.org/packages/a9/82/0340caa499416c78e5d8f5f05947ae4bc3cba53c9f038ab6e9ed964e22f1/nbformat-5.10.4-py3-none-any.whl", hash = "sha256:3b48d6c8fbca4b299bf3982ea7db1af21580e4fec269ad087b9e81588891200b", size = 78454, upload-time = "2024-04-04T11:20:34.895Z" },
]

[[package]]
name = "nest-asyncio"
version = "1.6.0"
source = { registry = "https://pypi.org/simple" }
sdist = { url = "https://files.pythonhosted.org/packages/83/f8/51569ac65d696c8ecbee95938f89d4abf00f47d58d48f6fbabfe8f0baefe/nest_asyncio-1.6.0.tar.gz", hash = "sha256:6f172d5449aca15afd6c646851f4e31e02c598d553a667e38cafa997cfec55fe", size = 7418, upload-time = "2024-01-21T14:25:19.227Z" }
wheels = [
    { url = "https://files.pythonhosted.org/packages/a0/c4/c2971a3ba4c6103a3d10c4b0f24f461ddc027f0f09763220cf35ca1401b3/nest_asyncio-1.6.0-py3-none-any.whl", hash = "sha256:87af6efd6b5e897c81050477ef65c62e2b2f35d51703cae01aff2905b1852e1c", size = 5195, upload-time = "2024-01-21T14:25:17.223Z" },
]

[[package]]
name = "networkx"
version = "3.5"
source = { registry = "https://pypi.org/simple" }
sdist = { url = "https://files.pythonhosted.org/packages/6c/4f/ccdb8ad3a38e583f214547fd2f7ff1fc160c43a75af88e6aec213404b96a/networkx-3.5.tar.gz", hash = "sha256:d4c6f9cf81f52d69230866796b82afbccdec3db7ae4fbd1b65ea750feed50037", size = 2471065, upload-time = "2025-05-29T11:35:07.804Z" }
wheels = [
    { url = "https://files.pythonhosted.org/packages/eb/8d/776adee7bbf76365fdd7f2552710282c79a4ead5d2a46408c9043a2b70ba/networkx-3.5-py3-none-any.whl", hash = "sha256:0030d386a9a06dee3565298b4a734b68589749a544acbb6c412dc9e2489ec6ec", size = 2034406, upload-time = "2025-05-29T11:35:04.961Z" },
]

[[package]]
name = "nodeenv"
version = "1.9.1"
source = { registry = "https://pypi.org/simple" }
sdist = { url = "https://files.pythonhosted.org/packages/43/16/fc88b08840de0e0a72a2f9d8c6bae36be573e475a6326ae854bcc549fc45/nodeenv-1.9.1.tar.gz", hash = "sha256:6ec12890a2dab7946721edbfbcd91f3319c6ccc9aec47be7c7e6b7011ee6645f", size = 47437, upload-time = "2024-06-04T18:44:11.171Z" }
wheels = [
    { url = "https://files.pythonhosted.org/packages/d2/1d/1b658dbd2b9fa9c4c9f32accbfc0205d532c8c6194dc0f2a4c0428e7128a/nodeenv-1.9.1-py2.py3-none-any.whl", hash = "sha256:ba11c9782d29c27c70ffbdda2d7415098754709be8a7056d79a737cd901155c9", size = 22314, upload-time = "2024-06-04T18:44:08.352Z" },
]

[[package]]
name = "numpy"
version = "2.3.1"
source = { registry = "https://pypi.org/simple" }
sdist = { url = "https://files.pythonhosted.org/packages/2e/19/d7c972dfe90a353dbd3efbbe1d14a5951de80c99c9dc1b93cd998d51dc0f/numpy-2.3.1.tar.gz", hash = "sha256:1ec9ae20a4226da374362cca3c62cd753faf2f951440b0e3b98e93c235441d2b", size = 20390372, upload-time = "2025-06-21T12:28:33.469Z" }
wheels = [
    { url = "https://files.pythonhosted.org/packages/c6/56/71ad5022e2f63cfe0ca93559403d0edef14aea70a841d640bd13cdba578e/numpy-2.3.1-cp312-cp312-macosx_10_13_x86_64.whl", hash = "sha256:2959d8f268f3d8ee402b04a9ec4bb7604555aeacf78b360dc4ec27f1d508177d", size = 20896664, upload-time = "2025-06-21T12:15:30.845Z" },
    { url = "https://files.pythonhosted.org/packages/25/65/2db52ba049813670f7f987cc5db6dac9be7cd95e923cc6832b3d32d87cef/numpy-2.3.1-cp312-cp312-macosx_11_0_arm64.whl", hash = "sha256:762e0c0c6b56bdedfef9a8e1d4538556438288c4276901ea008ae44091954e29", size = 14131078, upload-time = "2025-06-21T12:15:52.23Z" },
    { url = "https://files.pythonhosted.org/packages/57/dd/28fa3c17b0e751047ac928c1e1b6990238faad76e9b147e585b573d9d1bd/numpy-2.3.1-cp312-cp312-macosx_14_0_arm64.whl", hash = "sha256:867ef172a0976aaa1f1d1b63cf2090de8b636a7674607d514505fb7276ab08fc", size = 5112554, upload-time = "2025-06-21T12:16:01.434Z" },
    { url = "https://files.pythonhosted.org/packages/c9/fc/84ea0cba8e760c4644b708b6819d91784c290288c27aca916115e3311d17/numpy-2.3.1-cp312-cp312-macosx_14_0_x86_64.whl", hash = "sha256:4e602e1b8682c2b833af89ba641ad4176053aaa50f5cacda1a27004352dde943", size = 6646560, upload-time = "2025-06-21T12:16:11.895Z" },
    { url = "https://files.pythonhosted.org/packages/61/b2/512b0c2ddec985ad1e496b0bd853eeb572315c0f07cd6997473ced8f15e2/numpy-2.3.1-cp312-cp312-manylinux_2_28_aarch64.whl", hash = "sha256:8e333040d069eba1652fb08962ec5b76af7f2c7bce1df7e1418c8055cf776f25", size = 14260638, upload-time = "2025-06-21T12:16:32.611Z" },
    { url = "https://files.pythonhosted.org/packages/6e/45/c51cb248e679a6c6ab14b7a8e3ead3f4a3fe7425fc7a6f98b3f147bec532/numpy-2.3.1-cp312-cp312-manylinux_2_28_x86_64.whl", hash = "sha256:e7cbf5a5eafd8d230a3ce356d892512185230e4781a361229bd902ff403bc660", size = 16632729, upload-time = "2025-06-21T12:16:57.439Z" },
    { url = "https://files.pythonhosted.org/packages/e4/ff/feb4be2e5c09a3da161b412019caf47183099cbea1132fd98061808c2df2/numpy-2.3.1-cp312-cp312-musllinux_1_2_aarch64.whl", hash = "sha256:5f1b8f26d1086835f442286c1d9b64bb3974b0b1e41bb105358fd07d20872952", size = 15565330, upload-time = "2025-06-21T12:17:20.638Z" },
    { url = "https://files.pythonhosted.org/packages/bc/6d/ceafe87587101e9ab0d370e4f6e5f3f3a85b9a697f2318738e5e7e176ce3/numpy-2.3.1-cp312-cp312-musllinux_1_2_x86_64.whl", hash = "sha256:ee8340cb48c9b7a5899d1149eece41ca535513a9698098edbade2a8e7a84da77", size = 18361734, upload-time = "2025-06-21T12:17:47.938Z" },
    { url = "https://files.pythonhosted.org/packages/2b/19/0fb49a3ea088be691f040c9bf1817e4669a339d6e98579f91859b902c636/numpy-2.3.1-cp312-cp312-win32.whl", hash = "sha256:e772dda20a6002ef7061713dc1e2585bc1b534e7909b2030b5a46dae8ff077ab", size = 6320411, upload-time = "2025-06-21T12:17:58.475Z" },
    { url = "https://files.pythonhosted.org/packages/b1/3e/e28f4c1dd9e042eb57a3eb652f200225e311b608632bc727ae378623d4f8/numpy-2.3.1-cp312-cp312-win_amd64.whl", hash = "sha256:cfecc7822543abdea6de08758091da655ea2210b8ffa1faf116b940693d3df76", size = 12734973, upload-time = "2025-06-21T12:18:17.601Z" },
    { url = "https://files.pythonhosted.org/packages/04/a8/8a5e9079dc722acf53522b8f8842e79541ea81835e9b5483388701421073/numpy-2.3.1-cp312-cp312-win_arm64.whl", hash = "sha256:7be91b2239af2658653c5bb6f1b8bccafaf08226a258caf78ce44710a0160d30", size = 10191491, upload-time = "2025-06-21T12:18:33.585Z" },
    { url = "https://files.pythonhosted.org/packages/d4/bd/35ad97006d8abff8631293f8ea6adf07b0108ce6fec68da3c3fcca1197f2/numpy-2.3.1-cp313-cp313-macosx_10_13_x86_64.whl", hash = "sha256:25a1992b0a3fdcdaec9f552ef10d8103186f5397ab45e2d25f8ac51b1a6b97e8", size = 20889381, upload-time = "2025-06-21T12:19:04.103Z" },
    { url = "https://files.pythonhosted.org/packages/f1/4f/df5923874d8095b6062495b39729178eef4a922119cee32a12ee1bd4664c/numpy-2.3.1-cp313-cp313-macosx_11_0_arm64.whl", hash = "sha256:7dea630156d39b02a63c18f508f85010230409db5b2927ba59c8ba4ab3e8272e", size = 14152726, upload-time = "2025-06-21T12:19:25.599Z" },
    { url = "https://files.pythonhosted.org/packages/8c/0f/a1f269b125806212a876f7efb049b06c6f8772cf0121139f97774cd95626/numpy-2.3.1-cp313-cp313-macosx_14_0_arm64.whl", hash = "sha256:bada6058dd886061f10ea15f230ccf7dfff40572e99fef440a4a857c8728c9c0", size = 5105145, upload-time = "2025-06-21T12:19:34.782Z" },
    { url = "https://files.pythonhosted.org/packages/6d/63/a7f7fd5f375b0361682f6ffbf686787e82b7bbd561268e4f30afad2bb3c0/numpy-2.3.1-cp313-cp313-macosx_14_0_x86_64.whl", hash = "sha256:a894f3816eb17b29e4783e5873f92faf55b710c2519e5c351767c51f79d8526d", size = 6639409, upload-time = "2025-06-21T12:19:45.228Z" },
    { url = "https://files.pythonhosted.org/packages/bf/0d/1854a4121af895aab383f4aa233748f1df4671ef331d898e32426756a8a6/numpy-2.3.1-cp313-cp313-manylinux_2_28_aarch64.whl", hash = "sha256:18703df6c4a4fee55fd3d6e5a253d01c5d33a295409b03fda0c86b3ca2ff41a1", size = 14257630, upload-time = "2025-06-21T12:20:06.544Z" },
    { url = "https://files.pythonhosted.org/packages/50/30/af1b277b443f2fb08acf1c55ce9d68ee540043f158630d62cef012750f9f/numpy-2.3.1-cp313-cp313-manylinux_2_28_x86_64.whl", hash = "sha256:5902660491bd7a48b2ec16c23ccb9124b8abfd9583c5fdfa123fe6b421e03de1", size = 16627546, upload-time = "2025-06-21T12:20:31.002Z" },
    { url = "https://files.pythonhosted.org/packages/6e/ec/3b68220c277e463095342d254c61be8144c31208db18d3fd8ef02712bcd6/numpy-2.3.1-cp313-cp313-musllinux_1_2_aarch64.whl", hash = "sha256:36890eb9e9d2081137bd78d29050ba63b8dab95dff7912eadf1185e80074b2a0", size = 15562538, upload-time = "2025-06-21T12:20:54.322Z" },
    { url = "https://files.pythonhosted.org/packages/77/2b/4014f2bcc4404484021c74d4c5ee8eb3de7e3f7ac75f06672f8dcf85140a/numpy-2.3.1-cp313-cp313-musllinux_1_2_x86_64.whl", hash = "sha256:a780033466159c2270531e2b8ac063704592a0bc62ec4a1b991c7c40705eb0e8", size = 18360327, upload-time = "2025-06-21T12:21:21.053Z" },
    { url = "https://files.pythonhosted.org/packages/40/8d/2ddd6c9b30fcf920837b8672f6c65590c7d92e43084c25fc65edc22e93ca/numpy-2.3.1-cp313-cp313-win32.whl", hash = "sha256:39bff12c076812595c3a306f22bfe49919c5513aa1e0e70fac756a0be7c2a2b8", size = 6312330, upload-time = "2025-06-21T12:25:07.447Z" },
    { url = "https://files.pythonhosted.org/packages/dd/c8/beaba449925988d415efccb45bf977ff8327a02f655090627318f6398c7b/numpy-2.3.1-cp313-cp313-win_amd64.whl", hash = "sha256:8d5ee6eec45f08ce507a6570e06f2f879b374a552087a4179ea7838edbcbfa42", size = 12731565, upload-time = "2025-06-21T12:25:26.444Z" },
    { url = "https://files.pythonhosted.org/packages/0b/c3/5c0c575d7ec78c1126998071f58facfc124006635da75b090805e642c62e/numpy-2.3.1-cp313-cp313-win_arm64.whl", hash = "sha256:0c4d9e0a8368db90f93bd192bfa771ace63137c3488d198ee21dfb8e7771916e", size = 10190262, upload-time = "2025-06-21T12:25:42.196Z" },
    { url = "https://files.pythonhosted.org/packages/ea/19/a029cd335cf72f79d2644dcfc22d90f09caa86265cbbde3b5702ccef6890/numpy-2.3.1-cp313-cp313t-macosx_10_13_x86_64.whl", hash = "sha256:b0b5397374f32ec0649dd98c652a1798192042e715df918c20672c62fb52d4b8", size = 20987593, upload-time = "2025-06-21T12:21:51.664Z" },
    { url = "https://files.pythonhosted.org/packages/25/91/8ea8894406209107d9ce19b66314194675d31761fe2cb3c84fe2eeae2f37/numpy-2.3.1-cp313-cp313t-macosx_11_0_arm64.whl", hash = "sha256:c5bdf2015ccfcee8253fb8be695516ac4457c743473a43290fd36eba6a1777eb", size = 14300523, upload-time = "2025-06-21T12:22:13.583Z" },
    { url = "https://files.pythonhosted.org/packages/a6/7f/06187b0066eefc9e7ce77d5f2ddb4e314a55220ad62dd0bfc9f2c44bac14/numpy-2.3.1-cp313-cp313t-macosx_14_0_arm64.whl", hash = "sha256:d70f20df7f08b90a2062c1f07737dd340adccf2068d0f1b9b3d56e2038979fee", size = 5227993, upload-time = "2025-06-21T12:22:22.53Z" },
    { url = "https://files.pythonhosted.org/packages/e8/ec/a926c293c605fa75e9cfb09f1e4840098ed46d2edaa6e2152ee35dc01ed3/numpy-2.3.1-cp313-cp313t-macosx_14_0_x86_64.whl", hash = "sha256:2fb86b7e58f9ac50e1e9dd1290154107e47d1eef23a0ae9145ded06ea606f992", size = 6736652, upload-time = "2025-06-21T12:22:33.629Z" },
    { url = "https://files.pythonhosted.org/packages/e3/62/d68e52fb6fde5586650d4c0ce0b05ff3a48ad4df4ffd1b8866479d1d671d/numpy-2.3.1-cp313-cp313t-manylinux_2_28_aarch64.whl", hash = "sha256:23ab05b2d241f76cb883ce8b9a93a680752fbfcbd51c50eff0b88b979e471d8c", size = 14331561, upload-time = "2025-06-21T12:22:55.056Z" },
    { url = "https://files.pythonhosted.org/packages/fc/ec/b74d3f2430960044bdad6900d9f5edc2dc0fb8bf5a0be0f65287bf2cbe27/numpy-2.3.1-cp313-cp313t-manylinux_2_28_x86_64.whl", hash = "sha256:ce2ce9e5de4703a673e705183f64fd5da5bf36e7beddcb63a25ee2286e71ca48", size = 16693349, upload-time = "2025-06-21T12:23:20.53Z" },
    { url = "https://files.pythonhosted.org/packages/0d/15/def96774b9d7eb198ddadfcbd20281b20ebb510580419197e225f5c55c3e/numpy-2.3.1-cp313-cp313t-musllinux_1_2_aarch64.whl", hash = "sha256:c4913079974eeb5c16ccfd2b1f09354b8fed7e0d6f2cab933104a09a6419b1ee", size = 15642053, upload-time = "2025-06-21T12:23:43.697Z" },
    { url = "https://files.pythonhosted.org/packages/2b/57/c3203974762a759540c6ae71d0ea2341c1fa41d84e4971a8e76d7141678a/numpy-2.3.1-cp313-cp313t-musllinux_1_2_x86_64.whl", hash = "sha256:010ce9b4f00d5c036053ca684c77441f2f2c934fd23bee058b4d6f196efd8280", size = 18434184, upload-time = "2025-06-21T12:24:10.708Z" },
    { url = "https://files.pythonhosted.org/packages/22/8a/ccdf201457ed8ac6245187850aff4ca56a79edbea4829f4e9f14d46fa9a5/numpy-2.3.1-cp313-cp313t-win32.whl", hash = "sha256:6269b9edfe32912584ec496d91b00b6d34282ca1d07eb10e82dfc780907d6c2e", size = 6440678, upload-time = "2025-06-21T12:24:21.596Z" },
    { url = "https://files.pythonhosted.org/packages/f1/7e/7f431d8bd8eb7e03d79294aed238b1b0b174b3148570d03a8a8a8f6a0da9/numpy-2.3.1-cp313-cp313t-win_amd64.whl", hash = "sha256:2a809637460e88a113e186e87f228d74ae2852a2e0c44de275263376f17b5bdc", size = 12870697, upload-time = "2025-06-21T12:24:40.644Z" },
    { url = "https://files.pythonhosted.org/packages/d4/ca/af82bf0fad4c3e573c6930ed743b5308492ff19917c7caaf2f9b6f9e2e98/numpy-2.3.1-cp313-cp313t-win_arm64.whl", hash = "sha256:eccb9a159db9aed60800187bc47a6d3451553f0e1b08b068d8b277ddfbb9b244", size = 10260376, upload-time = "2025-06-21T12:24:56.884Z" },
]

[[package]]
name = "nvidia-cublas-cu12"
version = "12.6.4.1"
source = { registry = "https://pypi.org/simple" }
wheels = [
    { url = "https://files.pythonhosted.org/packages/af/eb/ff4b8c503fa1f1796679dce648854d58751982426e4e4b37d6fce49d259c/nvidia_cublas_cu12-12.6.4.1-py3-none-manylinux2014_x86_64.manylinux_2_17_x86_64.whl", hash = "sha256:08ed2686e9875d01b58e3cb379c6896df8e76c75e0d4a7f7dace3d7b6d9ef8eb", size = 393138322, upload-time = "2024-11-20T17:40:25.65Z" },
]

[[package]]
name = "nvidia-cuda-cupti-cu12"
version = "12.6.80"
source = { registry = "https://pypi.org/simple" }
wheels = [
    { url = "https://files.pythonhosted.org/packages/49/60/7b6497946d74bcf1de852a21824d63baad12cd417db4195fc1bfe59db953/nvidia_cuda_cupti_cu12-12.6.80-py3-none-manylinux2014_x86_64.manylinux_2_17_x86_64.whl", hash = "sha256:6768bad6cab4f19e8292125e5f1ac8aa7d1718704012a0e3272a6f61c4bce132", size = 8917980, upload-time = "2024-11-20T17:36:04.019Z" },
    { url = "https://files.pythonhosted.org/packages/a5/24/120ee57b218d9952c379d1e026c4479c9ece9997a4fb46303611ee48f038/nvidia_cuda_cupti_cu12-12.6.80-py3-none-manylinux2014_x86_64.whl", hash = "sha256:a3eff6cdfcc6a4c35db968a06fcadb061cbc7d6dde548609a941ff8701b98b73", size = 8917972, upload-time = "2024-10-01T16:58:06.036Z" },
]

[[package]]
name = "nvidia-cuda-nvrtc-cu12"
version = "12.6.77"
source = { registry = "https://pypi.org/simple" }
wheels = [
    { url = "https://files.pythonhosted.org/packages/75/2e/46030320b5a80661e88039f59060d1790298b4718944a65a7f2aeda3d9e9/nvidia_cuda_nvrtc_cu12-12.6.77-py3-none-manylinux2014_x86_64.whl", hash = "sha256:35b0cc6ee3a9636d5409133e79273ce1f3fd087abb0532d2d2e8fff1fe9efc53", size = 23650380, upload-time = "2024-10-01T17:00:14.643Z" },
]

[[package]]
name = "nvidia-cuda-runtime-cu12"
version = "12.6.77"
source = { registry = "https://pypi.org/simple" }
wheels = [
    { url = "https://files.pythonhosted.org/packages/e1/23/e717c5ac26d26cf39a27fbc076240fad2e3b817e5889d671b67f4f9f49c5/nvidia_cuda_runtime_cu12-12.6.77-py3-none-manylinux2014_x86_64.manylinux_2_17_x86_64.whl", hash = "sha256:ba3b56a4f896141e25e19ab287cd71e52a6a0f4b29d0d31609f60e3b4d5219b7", size = 897690, upload-time = "2024-11-20T17:35:30.697Z" },
    { url = "https://files.pythonhosted.org/packages/f0/62/65c05e161eeddbafeca24dc461f47de550d9fa8a7e04eb213e32b55cfd99/nvidia_cuda_runtime_cu12-12.6.77-py3-none-manylinux2014_x86_64.whl", hash = "sha256:a84d15d5e1da416dd4774cb42edf5e954a3e60cc945698dc1d5be02321c44dc8", size = 897678, upload-time = "2024-10-01T16:57:33.821Z" },
]

[[package]]
name = "nvidia-cudnn-cu12"
version = "9.5.1.17"
source = { registry = "https://pypi.org/simple" }
dependencies = [
    { name = "nvidia-cublas-cu12" },
]
wheels = [
    { url = "https://files.pythonhosted.org/packages/2a/78/4535c9c7f859a64781e43c969a3a7e84c54634e319a996d43ef32ce46f83/nvidia_cudnn_cu12-9.5.1.17-py3-none-manylinux_2_28_x86_64.whl", hash = "sha256:30ac3869f6db17d170e0e556dd6cc5eee02647abc31ca856634d5a40f82c15b2", size = 570988386, upload-time = "2024-10-25T19:54:26.39Z" },
]

[[package]]
name = "nvidia-cufft-cu12"
version = "11.3.0.4"
source = { registry = "https://pypi.org/simple" }
dependencies = [
    { name = "nvidia-nvjitlink-cu12" },
]
wheels = [
    { url = "https://files.pythonhosted.org/packages/8f/16/73727675941ab8e6ffd86ca3a4b7b47065edcca7a997920b831f8147c99d/nvidia_cufft_cu12-11.3.0.4-py3-none-manylinux2014_x86_64.manylinux_2_17_x86_64.whl", hash = "sha256:ccba62eb9cef5559abd5e0d54ceed2d9934030f51163df018532142a8ec533e5", size = 200221632, upload-time = "2024-11-20T17:41:32.357Z" },
    { url = "https://files.pythonhosted.org/packages/60/de/99ec247a07ea40c969d904fc14f3a356b3e2a704121675b75c366b694ee1/nvidia_cufft_cu12-11.3.0.4-py3-none-manylinux2014_x86_64.whl", hash = "sha256:768160ac89f6f7b459bee747e8d175dbf53619cfe74b2a5636264163138013ca", size = 200221622, upload-time = "2024-10-01T17:03:58.79Z" },
]

[[package]]
name = "nvidia-cufile-cu12"
version = "1.11.1.6"
source = { registry = "https://pypi.org/simple" }
wheels = [
    { url = "https://files.pythonhosted.org/packages/b2/66/cc9876340ac68ae71b15c743ddb13f8b30d5244af344ec8322b449e35426/nvidia_cufile_cu12-1.11.1.6-py3-none-manylinux2014_x86_64.manylinux_2_17_x86_64.whl", hash = "sha256:cc23469d1c7e52ce6c1d55253273d32c565dd22068647f3aa59b3c6b005bf159", size = 1142103, upload-time = "2024-11-20T17:42:11.83Z" },
]

[[package]]
name = "nvidia-curand-cu12"
version = "10.3.7.77"
source = { registry = "https://pypi.org/simple" }
wheels = [
    { url = "https://files.pythonhosted.org/packages/73/1b/44a01c4e70933637c93e6e1a8063d1e998b50213a6b65ac5a9169c47e98e/nvidia_curand_cu12-10.3.7.77-py3-none-manylinux2014_x86_64.manylinux_2_17_x86_64.whl", hash = "sha256:a42cd1344297f70b9e39a1e4f467a4e1c10f1da54ff7a85c12197f6c652c8bdf", size = 56279010, upload-time = "2024-11-20T17:42:50.958Z" },
    { url = "https://files.pythonhosted.org/packages/4a/aa/2c7ff0b5ee02eaef890c0ce7d4f74bc30901871c5e45dee1ae6d0083cd80/nvidia_curand_cu12-10.3.7.77-py3-none-manylinux2014_x86_64.whl", hash = "sha256:99f1a32f1ac2bd134897fc7a203f779303261268a65762a623bf30cc9fe79117", size = 56279000, upload-time = "2024-10-01T17:04:45.274Z" },
]

[[package]]
name = "nvidia-cusolver-cu12"
version = "11.7.1.2"
source = { registry = "https://pypi.org/simple" }
dependencies = [
    { name = "nvidia-cublas-cu12" },
    { name = "nvidia-cusparse-cu12" },
    { name = "nvidia-nvjitlink-cu12" },
]
wheels = [
    { url = "https://files.pythonhosted.org/packages/f0/6e/c2cf12c9ff8b872e92b4a5740701e51ff17689c4d726fca91875b07f655d/nvidia_cusolver_cu12-11.7.1.2-py3-none-manylinux2014_x86_64.manylinux_2_17_x86_64.whl", hash = "sha256:e9e49843a7707e42022babb9bcfa33c29857a93b88020c4e4434656a655b698c", size = 158229790, upload-time = "2024-11-20T17:43:43.211Z" },
    { url = "https://files.pythonhosted.org/packages/9f/81/baba53585da791d043c10084cf9553e074548408e04ae884cfe9193bd484/nvidia_cusolver_cu12-11.7.1.2-py3-none-manylinux2014_x86_64.whl", hash = "sha256:6cf28f17f64107a0c4d7802be5ff5537b2130bfc112f25d5a30df227058ca0e6", size = 158229780, upload-time = "2024-10-01T17:05:39.875Z" },
]

[[package]]
name = "nvidia-cusparse-cu12"
version = "12.5.4.2"
source = { registry = "https://pypi.org/simple" }
dependencies = [
    { name = "nvidia-nvjitlink-cu12" },
]
wheels = [
    { url = "https://files.pythonhosted.org/packages/06/1e/b8b7c2f4099a37b96af5c9bb158632ea9e5d9d27d7391d7eb8fc45236674/nvidia_cusparse_cu12-12.5.4.2-py3-none-manylinux2014_x86_64.manylinux_2_17_x86_64.whl", hash = "sha256:7556d9eca156e18184b94947ade0fba5bb47d69cec46bf8660fd2c71a4b48b73", size = 216561367, upload-time = "2024-11-20T17:44:54.824Z" },
    { url = "https://files.pythonhosted.org/packages/43/ac/64c4316ba163e8217a99680c7605f779accffc6a4bcd0c778c12948d3707/nvidia_cusparse_cu12-12.5.4.2-py3-none-manylinux2014_x86_64.whl", hash = "sha256:23749a6571191a215cb74d1cdbff4a86e7b19f1200c071b3fcf844a5bea23a2f", size = 216561357, upload-time = "2024-10-01T17:06:29.861Z" },
]

[[package]]
name = "nvidia-cusparselt-cu12"
version = "0.6.3"
source = { registry = "https://pypi.org/simple" }
wheels = [
    { url = "https://files.pythonhosted.org/packages/3b/9a/72ef35b399b0e183bc2e8f6f558036922d453c4d8237dab26c666a04244b/nvidia_cusparselt_cu12-0.6.3-py3-none-manylinux2014_x86_64.whl", hash = "sha256:e5c8a26c36445dd2e6812f1177978a24e2d37cacce7e090f297a688d1ec44f46", size = 156785796, upload-time = "2024-10-15T21:29:17.709Z" },
]

[[package]]
name = "nvidia-nccl-cu12"
version = "2.26.2"
source = { registry = "https://pypi.org/simple" }
wheels = [
    { url = "https://files.pythonhosted.org/packages/67/ca/f42388aed0fddd64ade7493dbba36e1f534d4e6fdbdd355c6a90030ae028/nvidia_nccl_cu12-2.26.2-py3-none-manylinux2014_x86_64.manylinux_2_17_x86_64.whl", hash = "sha256:694cf3879a206553cc9d7dbda76b13efaf610fdb70a50cba303de1b0d1530ac6", size = 201319755, upload-time = "2025-03-13T00:29:55.296Z" },
]

[[package]]
name = "nvidia-nvjitlink-cu12"
version = "12.6.85"
source = { registry = "https://pypi.org/simple" }
wheels = [
    { url = "https://files.pythonhosted.org/packages/9d/d7/c5383e47c7e9bf1c99d5bd2a8c935af2b6d705ad831a7ec5c97db4d82f4f/nvidia_nvjitlink_cu12-12.6.85-py3-none-manylinux2010_x86_64.manylinux_2_12_x86_64.whl", hash = "sha256:eedc36df9e88b682efe4309aa16b5b4e78c2407eac59e8c10a6a47535164369a", size = 19744971, upload-time = "2024-11-20T17:46:53.366Z" },
]

[[package]]
name = "nvidia-nvtx-cu12"
version = "12.6.77"
source = { registry = "https://pypi.org/simple" }
wheels = [
    { url = "https://files.pythonhosted.org/packages/56/9a/fff8376f8e3d084cd1530e1ef7b879bb7d6d265620c95c1b322725c694f4/nvidia_nvtx_cu12-12.6.77-py3-none-manylinux2014_x86_64.manylinux_2_17_x86_64.whl", hash = "sha256:b90bed3df379fa79afbd21be8e04a0314336b8ae16768b58f2d34cb1d04cd7d2", size = 89276, upload-time = "2024-11-20T17:38:27.621Z" },
    { url = "https://files.pythonhosted.org/packages/9e/4e/0d0c945463719429b7bd21dece907ad0bde437a2ff12b9b12fee94722ab0/nvidia_nvtx_cu12-12.6.77-py3-none-manylinux2014_x86_64.whl", hash = "sha256:6574241a3ec5fdc9334353ab8c479fe75841dbe8f4532a8fc97ce63503330ba1", size = 89265, upload-time = "2024-10-01T17:00:38.172Z" },
]

[[package]]
name = "openapi-pydantic"
version = "0.5.1"
source = { registry = "https://pypi.org/simple" }
dependencies = [
    { name = "pydantic" },
]
sdist = { url = "https://files.pythonhosted.org/packages/02/2e/58d83848dd1a79cb92ed8e63f6ba901ca282c5f09d04af9423ec26c56fd7/openapi_pydantic-0.5.1.tar.gz", hash = "sha256:ff6835af6bde7a459fb93eb93bb92b8749b754fc6e51b2f1590a19dc3005ee0d", size = 60892, upload-time = "2025-01-08T19:29:27.083Z" }
wheels = [
    { url = "https://files.pythonhosted.org/packages/12/cf/03675d8bd8ecbf4445504d8071adab19f5f993676795708e36402ab38263/openapi_pydantic-0.5.1-py3-none-any.whl", hash = "sha256:a3a09ef4586f5bd760a8df7f43028b60cafb6d9f61de2acba9574766255ab146", size = 96381, upload-time = "2025-01-08T19:29:25.275Z" },
]

[[package]]
name = "owlready2"
version = "0.48"
source = { registry = "https://pypi.org/simple" }
sdist = { url = "https://files.pythonhosted.org/packages/8d/79/01daa72fbd07b1d4dd0907356d0ae486a684f0bd4654430f27a3e31206ee/owlready2-0.48.tar.gz", hash = "sha256:86b4d8500d769a674c524b54397fdd738ff5d0a96878432b69f4d606d6a7a4d8", size = 27298462, upload-time = "2025-05-27T09:15:03.095Z" }

[[package]]
name = "packaging"
version = "25.0"
source = { registry = "https://pypi.org/simple" }
sdist = { url = "https://files.pythonhosted.org/packages/a1/d4/1fc4078c65507b51b96ca8f8c3ba19e6a61c8253c72794544580a7b6c24d/packaging-25.0.tar.gz", hash = "sha256:d443872c98d677bf60f6a1f2f8c1cb748e8fe762d2bf9d3148b5599295b0fc4f", size = 165727, upload-time = "2025-04-19T11:48:59.673Z" }
wheels = [
    { url = "https://files.pythonhosted.org/packages/20/12/38679034af332785aac8774540895e234f4d07f7545804097de4b666afd8/packaging-25.0-py3-none-any.whl", hash = "sha256:29572ef2b1f17581046b3a2227d5c611fb25ec70ca1ba8554b24b0e69331a484", size = 66469, upload-time = "2025-04-19T11:48:57.875Z" },
]

[[package]]
name = "paginate"
version = "0.5.7"
source = { registry = "https://pypi.org/simple" }
sdist = { url = "https://files.pythonhosted.org/packages/ec/46/68dde5b6bc00c1296ec6466ab27dddede6aec9af1b99090e1107091b3b84/paginate-0.5.7.tar.gz", hash = "sha256:22bd083ab41e1a8b4f3690544afb2c60c25e5c9a63a30fa2f483f6c60c8e5945", size = 19252, upload-time = "2024-08-25T14:17:24.139Z" }
wheels = [
    { url = "https://files.pythonhosted.org/packages/90/96/04b8e52da071d28f5e21a805b19cb9390aa17a47462ac87f5e2696b9566d/paginate-0.5.7-py2.py3-none-any.whl", hash = "sha256:b885e2af73abcf01d9559fd5216b57ef722f8c42affbb63942377668e35c7591", size = 13746, upload-time = "2024-08-25T14:17:22.55Z" },
]

[[package]]
name = "pandocfilters"
version = "1.5.1"
source = { registry = "https://pypi.org/simple" }
sdist = { url = "https://files.pythonhosted.org/packages/70/6f/3dd4940bbe001c06a65f88e36bad298bc7a0de5036115639926b0c5c0458/pandocfilters-1.5.1.tar.gz", hash = "sha256:002b4a555ee4ebc03f8b66307e287fa492e4a77b4ea14d3f934328297bb4939e", size = 8454, upload-time = "2024-01-18T20:08:13.726Z" }
wheels = [
    { url = "https://files.pythonhosted.org/packages/ef/af/4fbc8cab944db5d21b7e2a5b8e9211a03a79852b1157e2c102fcc61ac440/pandocfilters-1.5.1-py2.py3-none-any.whl", hash = "sha256:93be382804a9cdb0a7267585f157e5d1731bbe5545a85b268d6f5fe6232de2bc", size = 8663, upload-time = "2024-01-18T20:08:11.28Z" },
]

[[package]]
name = "parso"
version = "0.8.4"
source = { registry = "https://pypi.org/simple" }
sdist = { url = "https://files.pythonhosted.org/packages/66/94/68e2e17afaa9169cf6412ab0f28623903be73d1b32e208d9e8e541bb086d/parso-0.8.4.tar.gz", hash = "sha256:eb3a7b58240fb99099a345571deecc0f9540ea5f4dd2fe14c2a99d6b281ab92d", size = 400609, upload-time = "2024-04-05T09:43:55.897Z" }
wheels = [
    { url = "https://files.pythonhosted.org/packages/c6/ac/dac4a63f978e4dcb3c6d3a78c4d8e0192a113d288502a1216950c41b1027/parso-0.8.4-py2.py3-none-any.whl", hash = "sha256:a418670a20291dacd2dddc80c377c5c3791378ee1e8d12bffc35420643d43f18", size = 103650, upload-time = "2024-04-05T09:43:53.299Z" },
]

[[package]]
name = "pathspec"
version = "0.12.1"
source = { registry = "https://pypi.org/simple" }
sdist = { url = "https://files.pythonhosted.org/packages/ca/bc/f35b8446f4531a7cb215605d100cd88b7ac6f44ab3fc94870c120ab3adbf/pathspec-0.12.1.tar.gz", hash = "sha256:a482d51503a1ab33b1c67a6c3813a26953dbdc71c31dacaef9a838c4e29f5712", size = 51043, upload-time = "2023-12-10T22:30:45Z" }
wheels = [
    { url = "https://files.pythonhosted.org/packages/cc/20/ff623b09d963f88bfde16306a54e12ee5ea43e9b597108672ff3a408aad6/pathspec-0.12.1-py3-none-any.whl", hash = "sha256:a0d503e138a4c123b27490a4f7beda6a01c6f288df0e4a8b79c7eb0dc7b4cc08", size = 31191, upload-time = "2023-12-10T22:30:43.14Z" },
]

[[package]]
name = "pexpect"
version = "4.9.0"
source = { registry = "https://pypi.org/simple" }
dependencies = [
    { name = "ptyprocess" },
]
sdist = { url = "https://files.pythonhosted.org/packages/42/92/cc564bf6381ff43ce1f4d06852fc19a2f11d180f23dc32d9588bee2f149d/pexpect-4.9.0.tar.gz", hash = "sha256:ee7d41123f3c9911050ea2c2dac107568dc43b2d3b0c7557a33212c398ead30f", size = 166450, upload-time = "2023-11-25T09:07:26.339Z" }
wheels = [
    { url = "https://files.pythonhosted.org/packages/9e/c3/059298687310d527a58bb01f3b1965787ee3b40dce76752eda8b44e9a2c5/pexpect-4.9.0-py2.py3-none-any.whl", hash = "sha256:7236d1e080e4936be2dc3e326cec0af72acf9212a7e1d060210e70a47e253523", size = 63772, upload-time = "2023-11-25T06:56:14.81Z" },
]

[[package]]
name = "pillow"
version = "11.3.0"
source = { registry = "https://pypi.org/simple" }
sdist = { url = "https://files.pythonhosted.org/packages/f3/0d/d0d6dea55cd152ce3d6767bb38a8fc10e33796ba4ba210cbab9354b6d238/pillow-11.3.0.tar.gz", hash = "sha256:3828ee7586cd0b2091b6209e5ad53e20d0649bbe87164a459d0676e035e8f523", size = 47113069, upload-time = "2025-07-01T09:16:30.666Z" }
wheels = [
    { url = "https://files.pythonhosted.org/packages/40/fe/1bc9b3ee13f68487a99ac9529968035cca2f0a51ec36892060edcc51d06a/pillow-11.3.0-cp312-cp312-macosx_10_13_x86_64.whl", hash = "sha256:fdae223722da47b024b867c1ea0be64e0df702c5e0a60e27daad39bf960dd1e4", size = 5278800, upload-time = "2025-07-01T09:14:17.648Z" },
    { url = "https://files.pythonhosted.org/packages/2c/32/7e2ac19b5713657384cec55f89065fb306b06af008cfd87e572035b27119/pillow-11.3.0-cp312-cp312-macosx_11_0_arm64.whl", hash = "sha256:921bd305b10e82b4d1f5e802b6850677f965d8394203d182f078873851dada69", size = 4686296, upload-time = "2025-07-01T09:14:19.828Z" },
    { url = "https://files.pythonhosted.org/packages/8e/1e/b9e12bbe6e4c2220effebc09ea0923a07a6da1e1f1bfbc8d7d29a01ce32b/pillow-11.3.0-cp312-cp312-manylinux2014_aarch64.manylinux_2_17_aarch64.whl", hash = "sha256:eb76541cba2f958032d79d143b98a3a6b3ea87f0959bbe256c0b5e416599fd5d", size = 5871726, upload-time = "2025-07-03T13:10:04.448Z" },
    { url = "https://files.pythonhosted.org/packages/8d/33/e9200d2bd7ba00dc3ddb78df1198a6e80d7669cce6c2bdbeb2530a74ec58/pillow-11.3.0-cp312-cp312-manylinux2014_x86_64.manylinux_2_17_x86_64.whl", hash = "sha256:67172f2944ebba3d4a7b54f2e95c786a3a50c21b88456329314caaa28cda70f6", size = 7644652, upload-time = "2025-07-03T13:10:10.391Z" },
    { url = "https://files.pythonhosted.org/packages/41/f1/6f2427a26fc683e00d985bc391bdd76d8dd4e92fac33d841127eb8fb2313/pillow-11.3.0-cp312-cp312-manylinux_2_27_aarch64.manylinux_2_28_aarch64.whl", hash = "sha256:97f07ed9f56a3b9b5f49d3661dc9607484e85c67e27f3e8be2c7d28ca032fec7", size = 5977787, upload-time = "2025-07-01T09:14:21.63Z" },
    { url = "https://files.pythonhosted.org/packages/e4/c9/06dd4a38974e24f932ff5f98ea3c546ce3f8c995d3f0985f8e5ba48bba19/pillow-11.3.0-cp312-cp312-manylinux_2_27_x86_64.manylinux_2_28_x86_64.whl", hash = "sha256:676b2815362456b5b3216b4fd5bd89d362100dc6f4945154ff172e206a22c024", size = 6645236, upload-time = "2025-07-01T09:14:23.321Z" },
    { url = "https://files.pythonhosted.org/packages/40/e7/848f69fb79843b3d91241bad658e9c14f39a32f71a301bcd1d139416d1be/pillow-11.3.0-cp312-cp312-musllinux_1_2_aarch64.whl", hash = "sha256:3e184b2f26ff146363dd07bde8b711833d7b0202e27d13540bfe2e35a323a809", size = 6086950, upload-time = "2025-07-01T09:14:25.237Z" },
    { url = "https://files.pythonhosted.org/packages/0b/1a/7cff92e695a2a29ac1958c2a0fe4c0b2393b60aac13b04a4fe2735cad52d/pillow-11.3.0-cp312-cp312-musllinux_1_2_x86_64.whl", hash = "sha256:6be31e3fc9a621e071bc17bb7de63b85cbe0bfae91bb0363c893cbe67247780d", size = 6723358, upload-time = "2025-07-01T09:14:27.053Z" },
    { url = "https://files.pythonhosted.org/packages/26/7d/73699ad77895f69edff76b0f332acc3d497f22f5d75e5360f78cbcaff248/pillow-11.3.0-cp312-cp312-win32.whl", hash = "sha256:7b161756381f0918e05e7cb8a371fff367e807770f8fe92ecb20d905d0e1c149", size = 6275079, upload-time = "2025-07-01T09:14:30.104Z" },
    { url = "https://files.pythonhosted.org/packages/8c/ce/e7dfc873bdd9828f3b6e5c2bbb74e47a98ec23cc5c74fc4e54462f0d9204/pillow-11.3.0-cp312-cp312-win_amd64.whl", hash = "sha256:a6444696fce635783440b7f7a9fc24b3ad10a9ea3f0ab66c5905be1c19ccf17d", size = 6986324, upload-time = "2025-07-01T09:14:31.899Z" },
    { url = "https://files.pythonhosted.org/packages/16/8f/b13447d1bf0b1f7467ce7d86f6e6edf66c0ad7cf44cf5c87a37f9bed9936/pillow-11.3.0-cp312-cp312-win_arm64.whl", hash = "sha256:2aceea54f957dd4448264f9bf40875da0415c83eb85f55069d89c0ed436e3542", size = 2423067, upload-time = "2025-07-01T09:14:33.709Z" },
    { url = "https://files.pythonhosted.org/packages/1e/93/0952f2ed8db3a5a4c7a11f91965d6184ebc8cd7cbb7941a260d5f018cd2d/pillow-11.3.0-cp313-cp313-ios_13_0_arm64_iphoneos.whl", hash = "sha256:1c627742b539bba4309df89171356fcb3cc5a9178355b2727d1b74a6cf155fbd", size = 2128328, upload-time = "2025-07-01T09:14:35.276Z" },
    { url = "https://files.pythonhosted.org/packages/4b/e8/100c3d114b1a0bf4042f27e0f87d2f25e857e838034e98ca98fe7b8c0a9c/pillow-11.3.0-cp313-cp313-ios_13_0_arm64_iphonesimulator.whl", hash = "sha256:30b7c02f3899d10f13d7a48163c8969e4e653f8b43416d23d13d1bbfdc93b9f8", size = 2170652, upload-time = "2025-07-01T09:14:37.203Z" },
    { url = "https://files.pythonhosted.org/packages/aa/86/3f758a28a6e381758545f7cdb4942e1cb79abd271bea932998fc0db93cb6/pillow-11.3.0-cp313-cp313-ios_13_0_x86_64_iphonesimulator.whl", hash = "sha256:7859a4cc7c9295f5838015d8cc0a9c215b77e43d07a25e460f35cf516df8626f", size = 2227443, upload-time = "2025-07-01T09:14:39.344Z" },
    { url = "https://files.pythonhosted.org/packages/01/f4/91d5b3ffa718df2f53b0dc109877993e511f4fd055d7e9508682e8aba092/pillow-11.3.0-cp313-cp313-macosx_10_13_x86_64.whl", hash = "sha256:ec1ee50470b0d050984394423d96325b744d55c701a439d2bd66089bff963d3c", size = 5278474, upload-time = "2025-07-01T09:14:41.843Z" },
    { url = "https://files.pythonhosted.org/packages/f9/0e/37d7d3eca6c879fbd9dba21268427dffda1ab00d4eb05b32923d4fbe3b12/pillow-11.3.0-cp313-cp313-macosx_11_0_arm64.whl", hash = "sha256:7db51d222548ccfd274e4572fdbf3e810a5e66b00608862f947b163e613b67dd", size = 4686038, upload-time = "2025-07-01T09:14:44.008Z" },
    { url = "https://files.pythonhosted.org/packages/ff/b0/3426e5c7f6565e752d81221af9d3676fdbb4f352317ceafd42899aaf5d8a/pillow-11.3.0-cp313-cp313-manylinux2014_aarch64.manylinux_2_17_aarch64.whl", hash = "sha256:2d6fcc902a24ac74495df63faad1884282239265c6839a0a6416d33faedfae7e", size = 5864407, upload-time = "2025-07-03T13:10:15.628Z" },
    { url = "https://files.pythonhosted.org/packages/fc/c1/c6c423134229f2a221ee53f838d4be9d82bab86f7e2f8e75e47b6bf6cd77/pillow-11.3.0-cp313-cp313-manylinux2014_x86_64.manylinux_2_17_x86_64.whl", hash = "sha256:f0f5d8f4a08090c6d6d578351a2b91acf519a54986c055af27e7a93feae6d3f1", size = 7639094, upload-time = "2025-07-03T13:10:21.857Z" },
    { url = "https://files.pythonhosted.org/packages/ba/c9/09e6746630fe6372c67c648ff9deae52a2bc20897d51fa293571977ceb5d/pillow-11.3.0-cp313-cp313-manylinux_2_27_aarch64.manylinux_2_28_aarch64.whl", hash = "sha256:c37d8ba9411d6003bba9e518db0db0c58a680ab9fe5179f040b0463644bc9805", size = 5973503, upload-time = "2025-07-01T09:14:45.698Z" },
    { url = "https://files.pythonhosted.org/packages/d5/1c/a2a29649c0b1983d3ef57ee87a66487fdeb45132df66ab30dd37f7dbe162/pillow-11.3.0-cp313-cp313-manylinux_2_27_x86_64.manylinux_2_28_x86_64.whl", hash = "sha256:13f87d581e71d9189ab21fe0efb5a23e9f28552d5be6979e84001d3b8505abe8", size = 6642574, upload-time = "2025-07-01T09:14:47.415Z" },
    { url = "https://files.pythonhosted.org/packages/36/de/d5cc31cc4b055b6c6fd990e3e7f0f8aaf36229a2698501bcb0cdf67c7146/pillow-11.3.0-cp313-cp313-musllinux_1_2_aarch64.whl", hash = "sha256:023f6d2d11784a465f09fd09a34b150ea4672e85fb3d05931d89f373ab14abb2", size = 6084060, upload-time = "2025-07-01T09:14:49.636Z" },
    { url = "https://files.pythonhosted.org/packages/d5/ea/502d938cbaeec836ac28a9b730193716f0114c41325db428e6b280513f09/pillow-11.3.0-cp313-cp313-musllinux_1_2_x86_64.whl", hash = "sha256:45dfc51ac5975b938e9809451c51734124e73b04d0f0ac621649821a63852e7b", size = 6721407, upload-time = "2025-07-01T09:14:51.962Z" },
    { url = "https://files.pythonhosted.org/packages/45/9c/9c5e2a73f125f6cbc59cc7087c8f2d649a7ae453f83bd0362ff7c9e2aee2/pillow-11.3.0-cp313-cp313-win32.whl", hash = "sha256:a4d336baed65d50d37b88ca5b60c0fa9d81e3a87d4a7930d3880d1624d5b31f3", size = 6273841, upload-time = "2025-07-01T09:14:54.142Z" },
    { url = "https://files.pythonhosted.org/packages/23/85/397c73524e0cd212067e0c969aa245b01d50183439550d24d9f55781b776/pillow-11.3.0-cp313-cp313-win_amd64.whl", hash = "sha256:0bce5c4fd0921f99d2e858dc4d4d64193407e1b99478bc5cacecba2311abde51", size = 6978450, upload-time = "2025-07-01T09:14:56.436Z" },
    { url = "https://files.pythonhosted.org/packages/17/d2/622f4547f69cd173955194b78e4d19ca4935a1b0f03a302d655c9f6aae65/pillow-11.3.0-cp313-cp313-win_arm64.whl", hash = "sha256:1904e1264881f682f02b7f8167935cce37bc97db457f8e7849dc3a6a52b99580", size = 2423055, upload-time = "2025-07-01T09:14:58.072Z" },
    { url = "https://files.pythonhosted.org/packages/dd/80/a8a2ac21dda2e82480852978416cfacd439a4b490a501a288ecf4fe2532d/pillow-11.3.0-cp313-cp313t-macosx_10_13_x86_64.whl", hash = "sha256:4c834a3921375c48ee6b9624061076bc0a32a60b5532b322cc0ea64e639dd50e", size = 5281110, upload-time = "2025-07-01T09:14:59.79Z" },
    { url = "https://files.pythonhosted.org/packages/44/d6/b79754ca790f315918732e18f82a8146d33bcd7f4494380457ea89eb883d/pillow-11.3.0-cp313-cp313t-macosx_11_0_arm64.whl", hash = "sha256:5e05688ccef30ea69b9317a9ead994b93975104a677a36a8ed8106be9260aa6d", size = 4689547, upload-time = "2025-07-01T09:15:01.648Z" },
    { url = "https://files.pythonhosted.org/packages/49/20/716b8717d331150cb00f7fdd78169c01e8e0c219732a78b0e59b6bdb2fd6/pillow-11.3.0-cp313-cp313t-manylinux2014_aarch64.manylinux_2_17_aarch64.whl", hash = "sha256:1019b04af07fc0163e2810167918cb5add8d74674b6267616021ab558dc98ced", size = 5901554, upload-time = "2025-07-03T13:10:27.018Z" },
    { url = "https://files.pythonhosted.org/packages/74/cf/a9f3a2514a65bb071075063a96f0a5cf949c2f2fce683c15ccc83b1c1cab/pillow-11.3.0-cp313-cp313t-manylinux2014_x86_64.manylinux_2_17_x86_64.whl", hash = "sha256:f944255db153ebb2b19c51fe85dd99ef0ce494123f21b9db4877ffdfc5590c7c", size = 7669132, upload-time = "2025-07-03T13:10:33.01Z" },
    { url = "https://files.pythonhosted.org/packages/98/3c/da78805cbdbee9cb43efe8261dd7cc0b4b93f2ac79b676c03159e9db2187/pillow-11.3.0-cp313-cp313t-manylinux_2_27_aarch64.manylinux_2_28_aarch64.whl", hash = "sha256:1f85acb69adf2aaee8b7da124efebbdb959a104db34d3a2cb0f3793dbae422a8", size = 6005001, upload-time = "2025-07-01T09:15:03.365Z" },
    { url = "https://files.pythonhosted.org/packages/6c/fa/ce044b91faecf30e635321351bba32bab5a7e034c60187fe9698191aef4f/pillow-11.3.0-cp313-cp313t-manylinux_2_27_x86_64.manylinux_2_28_x86_64.whl", hash = "sha256:05f6ecbeff5005399bb48d198f098a9b4b6bdf27b8487c7f38ca16eeb070cd59", size = 6668814, upload-time = "2025-07-01T09:15:05.655Z" },
    { url = "https://files.pythonhosted.org/packages/7b/51/90f9291406d09bf93686434f9183aba27b831c10c87746ff49f127ee80cb/pillow-11.3.0-cp313-cp313t-musllinux_1_2_aarch64.whl", hash = "sha256:a7bc6e6fd0395bc052f16b1a8670859964dbd7003bd0af2ff08342eb6e442cfe", size = 6113124, upload-time = "2025-07-01T09:15:07.358Z" },
    { url = "https://files.pythonhosted.org/packages/cd/5a/6fec59b1dfb619234f7636d4157d11fb4e196caeee220232a8d2ec48488d/pillow-11.3.0-cp313-cp313t-musllinux_1_2_x86_64.whl", hash = "sha256:83e1b0161c9d148125083a35c1c5a89db5b7054834fd4387499e06552035236c", size = 6747186, upload-time = "2025-07-01T09:15:09.317Z" },
    { url = "https://files.pythonhosted.org/packages/49/6b/00187a044f98255225f172de653941e61da37104a9ea60e4f6887717e2b5/pillow-11.3.0-cp313-cp313t-win32.whl", hash = "sha256:2a3117c06b8fb646639dce83694f2f9eac405472713fcb1ae887469c0d4f6788", size = 6277546, upload-time = "2025-07-01T09:15:11.311Z" },
    { url = "https://files.pythonhosted.org/packages/e8/5c/6caaba7e261c0d75bab23be79f1d06b5ad2a2ae49f028ccec801b0e853d6/pillow-11.3.0-cp313-cp313t-win_amd64.whl", hash = "sha256:857844335c95bea93fb39e0fa2726b4d9d758850b34075a7e3ff4f4fa3aa3b31", size = 6985102, upload-time = "2025-07-01T09:15:13.164Z" },
    { url = "https://files.pythonhosted.org/packages/f3/7e/b623008460c09a0cb38263c93b828c666493caee2eb34ff67f778b87e58c/pillow-11.3.0-cp313-cp313t-win_arm64.whl", hash = "sha256:8797edc41f3e8536ae4b10897ee2f637235c94f27404cac7297f7b607dd0716e", size = 2424803, upload-time = "2025-07-01T09:15:15.695Z" },
    { url = "https://files.pythonhosted.org/packages/73/f4/04905af42837292ed86cb1b1dabe03dce1edc008ef14c473c5c7e1443c5d/pillow-11.3.0-cp314-cp314-macosx_10_13_x86_64.whl", hash = "sha256:d9da3df5f9ea2a89b81bb6087177fb1f4d1c7146d583a3fe5c672c0d94e55e12", size = 5278520, upload-time = "2025-07-01T09:15:17.429Z" },
    { url = "https://files.pythonhosted.org/packages/41/b0/33d79e377a336247df6348a54e6d2a2b85d644ca202555e3faa0cf811ecc/pillow-11.3.0-cp314-cp314-macosx_11_0_arm64.whl", hash = "sha256:0b275ff9b04df7b640c59ec5a3cb113eefd3795a8df80bac69646ef699c6981a", size = 4686116, upload-time = "2025-07-01T09:15:19.423Z" },
    { url = "https://files.pythonhosted.org/packages/49/2d/ed8bc0ab219ae8768f529597d9509d184fe8a6c4741a6864fea334d25f3f/pillow-11.3.0-cp314-cp314-manylinux2014_aarch64.manylinux_2_17_aarch64.whl", hash = "sha256:0743841cabd3dba6a83f38a92672cccbd69af56e3e91777b0ee7f4dba4385632", size = 5864597, upload-time = "2025-07-03T13:10:38.404Z" },
    { url = "https://files.pythonhosted.org/packages/b5/3d/b932bb4225c80b58dfadaca9d42d08d0b7064d2d1791b6a237f87f661834/pillow-11.3.0-cp314-cp314-manylinux2014_x86_64.manylinux_2_17_x86_64.whl", hash = "sha256:2465a69cf967b8b49ee1b96d76718cd98c4e925414ead59fdf75cf0fd07df673", size = 7638246, upload-time = "2025-07-03T13:10:44.987Z" },
    { url = "https://files.pythonhosted.org/packages/09/b5/0487044b7c096f1b48f0d7ad416472c02e0e4bf6919541b111efd3cae690/pillow-11.3.0-cp314-cp314-manylinux_2_27_aarch64.manylinux_2_28_aarch64.whl", hash = "sha256:41742638139424703b4d01665b807c6468e23e699e8e90cffefe291c5832b027", size = 5973336, upload-time = "2025-07-01T09:15:21.237Z" },
    { url = "https://files.pythonhosted.org/packages/a8/2d/524f9318f6cbfcc79fbc004801ea6b607ec3f843977652fdee4857a7568b/pillow-11.3.0-cp314-cp314-manylinux_2_27_x86_64.manylinux_2_28_x86_64.whl", hash = "sha256:93efb0b4de7e340d99057415c749175e24c8864302369e05914682ba642e5d77", size = 6642699, upload-time = "2025-07-01T09:15:23.186Z" },
    { url = "https://files.pythonhosted.org/packages/6f/d2/a9a4f280c6aefedce1e8f615baaa5474e0701d86dd6f1dede66726462bbd/pillow-11.3.0-cp314-cp314-musllinux_1_2_aarch64.whl", hash = "sha256:7966e38dcd0fa11ca390aed7c6f20454443581d758242023cf36fcb319b1a874", size = 6083789, upload-time = "2025-07-01T09:15:25.1Z" },
    { url = "https://files.pythonhosted.org/packages/fe/54/86b0cd9dbb683a9d5e960b66c7379e821a19be4ac5810e2e5a715c09a0c0/pillow-11.3.0-cp314-cp314-musllinux_1_2_x86_64.whl", hash = "sha256:98a9afa7b9007c67ed84c57c9e0ad86a6000da96eaa638e4f8abe5b65ff83f0a", size = 6720386, upload-time = "2025-07-01T09:15:27.378Z" },
    { url = "https://files.pythonhosted.org/packages/e7/95/88efcaf384c3588e24259c4203b909cbe3e3c2d887af9e938c2022c9dd48/pillow-11.3.0-cp314-cp314-win32.whl", hash = "sha256:02a723e6bf909e7cea0dac1b0e0310be9d7650cd66222a5f1c571455c0a45214", size = 6370911, upload-time = "2025-07-01T09:15:29.294Z" },
    { url = "https://files.pythonhosted.org/packages/2e/cc/934e5820850ec5eb107e7b1a72dd278140731c669f396110ebc326f2a503/pillow-11.3.0-cp314-cp314-win_amd64.whl", hash = "sha256:a418486160228f64dd9e9efcd132679b7a02a5f22c982c78b6fc7dab3fefb635", size = 7117383, upload-time = "2025-07-01T09:15:31.128Z" },
    { url = "https://files.pythonhosted.org/packages/d6/e9/9c0a616a71da2a5d163aa37405e8aced9a906d574b4a214bede134e731bc/pillow-11.3.0-cp314-cp314-win_arm64.whl", hash = "sha256:155658efb5e044669c08896c0c44231c5e9abcaadbc5cd3648df2f7c0b96b9a6", size = 2511385, upload-time = "2025-07-01T09:15:33.328Z" },
    { url = "https://files.pythonhosted.org/packages/1a/33/c88376898aff369658b225262cd4f2659b13e8178e7534df9e6e1fa289f6/pillow-11.3.0-cp314-cp314t-macosx_10_13_x86_64.whl", hash = "sha256:59a03cdf019efbfeeed910bf79c7c93255c3d54bc45898ac2a4140071b02b4ae", size = 5281129, upload-time = "2025-07-01T09:15:35.194Z" },
    { url = "https://files.pythonhosted.org/packages/1f/70/d376247fb36f1844b42910911c83a02d5544ebd2a8bad9efcc0f707ea774/pillow-11.3.0-cp314-cp314t-macosx_11_0_arm64.whl", hash = "sha256:f8a5827f84d973d8636e9dc5764af4f0cf2318d26744b3d902931701b0d46653", size = 4689580, upload-time = "2025-07-01T09:15:37.114Z" },
    { url = "https://files.pythonhosted.org/packages/eb/1c/537e930496149fbac69efd2fc4329035bbe2e5475b4165439e3be9cb183b/pillow-11.3.0-cp314-cp314t-manylinux2014_aarch64.manylinux_2_17_aarch64.whl", hash = "sha256:ee92f2fd10f4adc4b43d07ec5e779932b4eb3dbfbc34790ada5a6669bc095aa6", size = 5902860, upload-time = "2025-07-03T13:10:50.248Z" },
    { url = "https://files.pythonhosted.org/packages/bd/57/80f53264954dcefeebcf9dae6e3eb1daea1b488f0be8b8fef12f79a3eb10/pillow-11.3.0-cp314-cp314t-manylinux2014_x86_64.manylinux_2_17_x86_64.whl", hash = "sha256:c96d333dcf42d01f47b37e0979b6bd73ec91eae18614864622d9b87bbd5bbf36", size = 7670694, upload-time = "2025-07-03T13:10:56.432Z" },
    { url = "https://files.pythonhosted.org/packages/70/ff/4727d3b71a8578b4587d9c276e90efad2d6fe0335fd76742a6da08132e8c/pillow-11.3.0-cp314-cp314t-manylinux_2_27_aarch64.manylinux_2_28_aarch64.whl", hash = "sha256:4c96f993ab8c98460cd0c001447bff6194403e8b1d7e149ade5f00594918128b", size = 6005888, upload-time = "2025-07-01T09:15:39.436Z" },
    { url = "https://files.pythonhosted.org/packages/05/ae/716592277934f85d3be51d7256f3636672d7b1abfafdc42cf3f8cbd4b4c8/pillow-11.3.0-cp314-cp314t-manylinux_2_27_x86_64.manylinux_2_28_x86_64.whl", hash = "sha256:41342b64afeba938edb034d122b2dda5db2139b9a4af999729ba8818e0056477", size = 6670330, upload-time = "2025-07-01T09:15:41.269Z" },
    { url = "https://files.pythonhosted.org/packages/e7/bb/7fe6cddcc8827b01b1a9766f5fdeb7418680744f9082035bdbabecf1d57f/pillow-11.3.0-cp314-cp314t-musllinux_1_2_aarch64.whl", hash = "sha256:068d9c39a2d1b358eb9f245ce7ab1b5c3246c7c8c7d9ba58cfa5b43146c06e50", size = 6114089, upload-time = "2025-07-01T09:15:43.13Z" },
    { url = "https://files.pythonhosted.org/packages/8b/f5/06bfaa444c8e80f1a8e4bff98da9c83b37b5be3b1deaa43d27a0db37ef84/pillow-11.3.0-cp314-cp314t-musllinux_1_2_x86_64.whl", hash = "sha256:a1bc6ba083b145187f648b667e05a2534ecc4b9f2784c2cbe3089e44868f2b9b", size = 6748206, upload-time = "2025-07-01T09:15:44.937Z" },
    { url = "https://files.pythonhosted.org/packages/f0/77/bc6f92a3e8e6e46c0ca78abfffec0037845800ea38c73483760362804c41/pillow-11.3.0-cp314-cp314t-win32.whl", hash = "sha256:118ca10c0d60b06d006be10a501fd6bbdfef559251ed31b794668ed569c87e12", size = 6377370, upload-time = "2025-07-01T09:15:46.673Z" },
    { url = "https://files.pythonhosted.org/packages/4a/82/3a721f7d69dca802befb8af08b7c79ebcab461007ce1c18bd91a5d5896f9/pillow-11.3.0-cp314-cp314t-win_amd64.whl", hash = "sha256:8924748b688aa210d79883357d102cd64690e56b923a186f35a82cbc10f997db", size = 7121500, upload-time = "2025-07-01T09:15:48.512Z" },
    { url = "https://files.pythonhosted.org/packages/89/c7/5572fa4a3f45740eaab6ae86fcdf7195b55beac1371ac8c619d880cfe948/pillow-11.3.0-cp314-cp314t-win_arm64.whl", hash = "sha256:79ea0d14d3ebad43ec77ad5272e6ff9bba5b679ef73375ea760261207fa8e0aa", size = 2512835, upload-time = "2025-07-01T09:15:50.399Z" },
]

[[package]]
name = "platformdirs"
version = "4.3.8"
source = { registry = "https://pypi.org/simple" }
sdist = { url = "https://files.pythonhosted.org/packages/fe/8b/3c73abc9c759ecd3f1f7ceff6685840859e8070c4d947c93fae71f6a0bf2/platformdirs-4.3.8.tar.gz", hash = "sha256:3d512d96e16bcb959a814c9f348431070822a6496326a4be0911c40b5a74c2bc", size = 21362, upload-time = "2025-05-07T22:47:42.121Z" }
wheels = [
    { url = "https://files.pythonhosted.org/packages/fe/39/979e8e21520d4e47a0bbe349e2713c0aac6f3d853d0e5b34d76206c439aa/platformdirs-4.3.8-py3-none-any.whl", hash = "sha256:ff7059bb7eb1179e2685604f4aaf157cfd9535242bd23742eadc3c13542139b4", size = 18567, upload-time = "2025-05-07T22:47:40.376Z" },
]

[[package]]
name = "pluggy"
version = "1.6.0"
source = { registry = "https://pypi.org/simple" }
sdist = { url = "https://files.pythonhosted.org/packages/f9/e2/3e91f31a7d2b083fe6ef3fa267035b518369d9511ffab804f839851d2779/pluggy-1.6.0.tar.gz", hash = "sha256:7dcc130b76258d33b90f61b658791dede3486c3e6bfb003ee5c9bfb396dd22f3", size = 69412, upload-time = "2025-05-15T12:30:07.975Z" }
wheels = [
    { url = "https://files.pythonhosted.org/packages/54/20/4d324d65cc6d9205fabedc306948156824eb9f0ee1633355a8f7ec5c66bf/pluggy-1.6.0-py3-none-any.whl", hash = "sha256:e920276dd6813095e9377c0bc5566d94c932c33b27a3e3945d8389c374dd4746", size = 20538, upload-time = "2025-05-15T12:30:06.134Z" },
]

[[package]]
<<<<<<< HEAD
name = "pre-commit"
version = "4.3.0"
source = { registry = "https://pypi.org/simple" }
dependencies = [
    { name = "cfgv" },
    { name = "identify" },
    { name = "nodeenv" },
    { name = "pyyaml" },
    { name = "virtualenv" },
]
sdist = { url = "https://files.pythonhosted.org/packages/ff/29/7cf5bbc236333876e4b41f56e06857a87937ce4bf91e117a6991a2dbb02a/pre_commit-4.3.0.tar.gz", hash = "sha256:499fe450cc9d42e9d58e606262795ecb64dd05438943c62b66f6a8673da30b16", size = 193792, upload-time = "2025-08-09T18:56:14.651Z" }
wheels = [
    { url = "https://files.pythonhosted.org/packages/5b/a5/987a405322d78a73b66e39e4a90e4ef156fd7141bf71df987e50717c321b/pre_commit-4.3.0-py2.py3-none-any.whl", hash = "sha256:2b0747ad7e6e967169136edffee14c16e148a778a54e4f967921aa1ebf2308d8", size = 220965, upload-time = "2025-08-09T18:56:13.192Z" },
=======
name = "prompt-toolkit"
version = "3.0.51"
source = { registry = "https://pypi.org/simple" }
dependencies = [
    { name = "wcwidth" },
]
sdist = { url = "https://files.pythonhosted.org/packages/bb/6e/9d084c929dfe9e3bfe0c6a47e31f78a25c54627d64a66e884a8bf5474f1c/prompt_toolkit-3.0.51.tar.gz", hash = "sha256:931a162e3b27fc90c86f1b48bb1fb2c528c2761475e57c9c06de13311c7b54ed", size = 428940, upload-time = "2025-04-15T09:18:47.731Z" }
wheels = [
    { url = "https://files.pythonhosted.org/packages/ce/4f/5249960887b1fbe561d9ff265496d170b55a735b76724f10ef19f9e40716/prompt_toolkit-3.0.51-py3-none-any.whl", hash = "sha256:52742911fde84e2d423e2f9a4cf1de7d7ac4e51958f648d9540e0fb8db077b07", size = 387810, upload-time = "2025-04-15T09:18:44.753Z" },
]

[[package]]
name = "psutil"
version = "7.0.0"
source = { registry = "https://pypi.org/simple" }
sdist = { url = "https://files.pythonhosted.org/packages/2a/80/336820c1ad9286a4ded7e845b2eccfcb27851ab8ac6abece774a6ff4d3de/psutil-7.0.0.tar.gz", hash = "sha256:7be9c3eba38beccb6495ea33afd982a44074b78f28c434a1f51cc07fd315c456", size = 497003, upload-time = "2025-02-13T21:54:07.946Z" }
wheels = [
    { url = "https://files.pythonhosted.org/packages/ed/e6/2d26234410f8b8abdbf891c9da62bee396583f713fb9f3325a4760875d22/psutil-7.0.0-cp36-abi3-macosx_10_9_x86_64.whl", hash = "sha256:101d71dc322e3cffd7cea0650b09b3d08b8e7c4109dd6809fe452dfd00e58b25", size = 238051, upload-time = "2025-02-13T21:54:12.36Z" },
    { url = "https://files.pythonhosted.org/packages/04/8b/30f930733afe425e3cbfc0e1468a30a18942350c1a8816acfade80c005c4/psutil-7.0.0-cp36-abi3-macosx_11_0_arm64.whl", hash = "sha256:39db632f6bb862eeccf56660871433e111b6ea58f2caea825571951d4b6aa3da", size = 239535, upload-time = "2025-02-13T21:54:16.07Z" },
    { url = "https://files.pythonhosted.org/packages/2a/ed/d362e84620dd22876b55389248e522338ed1bf134a5edd3b8231d7207f6d/psutil-7.0.0-cp36-abi3-manylinux_2_12_i686.manylinux2010_i686.manylinux_2_17_i686.manylinux2014_i686.whl", hash = "sha256:1fcee592b4c6f146991ca55919ea3d1f8926497a713ed7faaf8225e174581e91", size = 275004, upload-time = "2025-02-13T21:54:18.662Z" },
    { url = "https://files.pythonhosted.org/packages/bf/b9/b0eb3f3cbcb734d930fdf839431606844a825b23eaf9a6ab371edac8162c/psutil-7.0.0-cp36-abi3-manylinux_2_12_x86_64.manylinux2010_x86_64.manylinux_2_17_x86_64.manylinux2014_x86_64.whl", hash = "sha256:4b1388a4f6875d7e2aff5c4ca1cc16c545ed41dd8bb596cefea80111db353a34", size = 277986, upload-time = "2025-02-13T21:54:21.811Z" },
    { url = "https://files.pythonhosted.org/packages/eb/a2/709e0fe2f093556c17fbafda93ac032257242cabcc7ff3369e2cb76a97aa/psutil-7.0.0-cp36-abi3-manylinux_2_17_aarch64.manylinux2014_aarch64.whl", hash = "sha256:a5f098451abc2828f7dc6b58d44b532b22f2088f4999a937557b603ce72b1993", size = 279544, upload-time = "2025-02-13T21:54:24.68Z" },
    { url = "https://files.pythonhosted.org/packages/50/e6/eecf58810b9d12e6427369784efe814a1eec0f492084ce8eb8f4d89d6d61/psutil-7.0.0-cp37-abi3-win32.whl", hash = "sha256:ba3fcef7523064a6c9da440fc4d6bd07da93ac726b5733c29027d7dc95b39d99", size = 241053, upload-time = "2025-02-13T21:54:34.31Z" },
    { url = "https://files.pythonhosted.org/packages/50/1b/6921afe68c74868b4c9fa424dad3be35b095e16687989ebbb50ce4fceb7c/psutil-7.0.0-cp37-abi3-win_amd64.whl", hash = "sha256:4cf3d4eb1aa9b348dec30105c55cd9b7d4629285735a102beb4441e38db90553", size = 244885, upload-time = "2025-02-13T21:54:37.486Z" },
]

[[package]]
name = "ptyprocess"
version = "0.7.0"
source = { registry = "https://pypi.org/simple" }
sdist = { url = "https://files.pythonhosted.org/packages/20/e5/16ff212c1e452235a90aeb09066144d0c5a6a8c0834397e03f5224495c4e/ptyprocess-0.7.0.tar.gz", hash = "sha256:5c5d0a3b48ceee0b48485e0c26037c0acd7d29765ca3fbb5cb3831d347423220", size = 70762, upload-time = "2020-12-28T15:15:30.155Z" }
wheels = [
    { url = "https://files.pythonhosted.org/packages/22/a6/858897256d0deac81a172289110f31629fc4cee19b6f01283303e18c8db3/ptyprocess-0.7.0-py2.py3-none-any.whl", hash = "sha256:4b41f3967fce3af57cc7e94b888626c18bf37a083e3651ca8feeb66d492fef35", size = 13993, upload-time = "2020-12-28T15:15:28.35Z" },
]

[[package]]
name = "pure-eval"
version = "0.2.3"
source = { registry = "https://pypi.org/simple" }
sdist = { url = "https://files.pythonhosted.org/packages/cd/05/0a34433a064256a578f1783a10da6df098ceaa4a57bbeaa96a6c0352786b/pure_eval-0.2.3.tar.gz", hash = "sha256:5f4e983f40564c576c7c8635ae88db5956bb2229d7e9237d03b3c0b0190eaf42", size = 19752, upload-time = "2024-07-21T12:58:21.801Z" }
wheels = [
    { url = "https://files.pythonhosted.org/packages/8e/37/efad0257dc6e593a18957422533ff0f87ede7c9c6ea010a2177d738fb82f/pure_eval-0.2.3-py3-none-any.whl", hash = "sha256:1db8e35b67b3d218d818ae653e27f06c3aa420901fa7b081ca98cbedc874e0d0", size = 11842, upload-time = "2024-07-21T12:58:20.04Z" },
>>>>>>> c129cb85
]

[[package]]
name = "pycparser"
version = "2.22"
source = { registry = "https://pypi.org/simple" }
sdist = { url = "https://files.pythonhosted.org/packages/1d/b2/31537cf4b1ca988837256c910a668b553fceb8f069bedc4b1c826024b52c/pycparser-2.22.tar.gz", hash = "sha256:491c8be9c040f5390f5bf44a5b07752bd07f56edf992381b05c701439eec10f6", size = 172736, upload-time = "2024-03-30T13:22:22.564Z" }
wheels = [
    { url = "https://files.pythonhosted.org/packages/13/a3/a812df4e2dd5696d1f351d58b8fe16a405b234ad2886a0dab9183fb78109/pycparser-2.22-py3-none-any.whl", hash = "sha256:c3702b6d3dd8c7abc1afa565d7e63d53a1d0bd86cdc24edd75470f4de499cfcc", size = 117552, upload-time = "2024-03-30T13:22:20.476Z" },
]

[[package]]
name = "pydantic"
version = "2.11.7"
source = { registry = "https://pypi.org/simple" }
dependencies = [
    { name = "annotated-types" },
    { name = "pydantic-core" },
    { name = "typing-extensions" },
    { name = "typing-inspection" },
]
sdist = { url = "https://files.pythonhosted.org/packages/00/dd/4325abf92c39ba8623b5af936ddb36ffcfe0beae70405d456ab1fb2f5b8c/pydantic-2.11.7.tar.gz", hash = "sha256:d989c3c6cb79469287b1569f7447a17848c998458d49ebe294e975b9baf0f0db", size = 788350, upload-time = "2025-06-14T08:33:17.137Z" }
wheels = [
    { url = "https://files.pythonhosted.org/packages/6a/c0/ec2b1c8712ca690e5d61979dee872603e92b8a32f94cc1b72d53beab008a/pydantic-2.11.7-py3-none-any.whl", hash = "sha256:dde5df002701f6de26248661f6835bbe296a47bf73990135c7d07ce741b9623b", size = 444782, upload-time = "2025-06-14T08:33:14.905Z" },
]

[package.optional-dependencies]
email = [
    { name = "email-validator" },
]

[[package]]
name = "pydantic-core"
version = "2.33.2"
source = { registry = "https://pypi.org/simple" }
dependencies = [
    { name = "typing-extensions" },
]
sdist = { url = "https://files.pythonhosted.org/packages/ad/88/5f2260bdfae97aabf98f1778d43f69574390ad787afb646292a638c923d4/pydantic_core-2.33.2.tar.gz", hash = "sha256:7cb8bc3605c29176e1b105350d2e6474142d7c1bd1d9327c4a9bdb46bf827acc", size = 435195, upload-time = "2025-04-23T18:33:52.104Z" }
wheels = [
    { url = "https://files.pythonhosted.org/packages/18/8a/2b41c97f554ec8c71f2a8a5f85cb56a8b0956addfe8b0efb5b3d77e8bdc3/pydantic_core-2.33.2-cp312-cp312-macosx_10_12_x86_64.whl", hash = "sha256:a7ec89dc587667f22b6a0b6579c249fca9026ce7c333fc142ba42411fa243cdc", size = 2009000, upload-time = "2025-04-23T18:31:25.863Z" },
    { url = "https://files.pythonhosted.org/packages/a1/02/6224312aacb3c8ecbaa959897af57181fb6cf3a3d7917fd44d0f2917e6f2/pydantic_core-2.33.2-cp312-cp312-macosx_11_0_arm64.whl", hash = "sha256:3c6db6e52c6d70aa0d00d45cdb9b40f0433b96380071ea80b09277dba021ddf7", size = 1847996, upload-time = "2025-04-23T18:31:27.341Z" },
    { url = "https://files.pythonhosted.org/packages/d6/46/6dcdf084a523dbe0a0be59d054734b86a981726f221f4562aed313dbcb49/pydantic_core-2.33.2-cp312-cp312-manylinux_2_17_aarch64.manylinux2014_aarch64.whl", hash = "sha256:4e61206137cbc65e6d5256e1166f88331d3b6238e082d9f74613b9b765fb9025", size = 1880957, upload-time = "2025-04-23T18:31:28.956Z" },
    { url = "https://files.pythonhosted.org/packages/ec/6b/1ec2c03837ac00886ba8160ce041ce4e325b41d06a034adbef11339ae422/pydantic_core-2.33.2-cp312-cp312-manylinux_2_17_armv7l.manylinux2014_armv7l.whl", hash = "sha256:eb8c529b2819c37140eb51b914153063d27ed88e3bdc31b71198a198e921e011", size = 1964199, upload-time = "2025-04-23T18:31:31.025Z" },
    { url = "https://files.pythonhosted.org/packages/2d/1d/6bf34d6adb9debd9136bd197ca72642203ce9aaaa85cfcbfcf20f9696e83/pydantic_core-2.33.2-cp312-cp312-manylinux_2_17_ppc64le.manylinux2014_ppc64le.whl", hash = "sha256:c52b02ad8b4e2cf14ca7b3d918f3eb0ee91e63b3167c32591e57c4317e134f8f", size = 2120296, upload-time = "2025-04-23T18:31:32.514Z" },
    { url = "https://files.pythonhosted.org/packages/e0/94/2bd0aaf5a591e974b32a9f7123f16637776c304471a0ab33cf263cf5591a/pydantic_core-2.33.2-cp312-cp312-manylinux_2_17_s390x.manylinux2014_s390x.whl", hash = "sha256:96081f1605125ba0855dfda83f6f3df5ec90c61195421ba72223de35ccfb2f88", size = 2676109, upload-time = "2025-04-23T18:31:33.958Z" },
    { url = "https://files.pythonhosted.org/packages/f9/41/4b043778cf9c4285d59742281a769eac371b9e47e35f98ad321349cc5d61/pydantic_core-2.33.2-cp312-cp312-manylinux_2_17_x86_64.manylinux2014_x86_64.whl", hash = "sha256:8f57a69461af2a5fa6e6bbd7a5f60d3b7e6cebb687f55106933188e79ad155c1", size = 2002028, upload-time = "2025-04-23T18:31:39.095Z" },
    { url = "https://files.pythonhosted.org/packages/cb/d5/7bb781bf2748ce3d03af04d5c969fa1308880e1dca35a9bd94e1a96a922e/pydantic_core-2.33.2-cp312-cp312-manylinux_2_5_i686.manylinux1_i686.whl", hash = "sha256:572c7e6c8bb4774d2ac88929e3d1f12bc45714ae5ee6d9a788a9fb35e60bb04b", size = 2100044, upload-time = "2025-04-23T18:31:41.034Z" },
    { url = "https://files.pythonhosted.org/packages/fe/36/def5e53e1eb0ad896785702a5bbfd25eed546cdcf4087ad285021a90ed53/pydantic_core-2.33.2-cp312-cp312-musllinux_1_1_aarch64.whl", hash = "sha256:db4b41f9bd95fbe5acd76d89920336ba96f03e149097365afe1cb092fceb89a1", size = 2058881, upload-time = "2025-04-23T18:31:42.757Z" },
    { url = "https://files.pythonhosted.org/packages/01/6c/57f8d70b2ee57fc3dc8b9610315949837fa8c11d86927b9bb044f8705419/pydantic_core-2.33.2-cp312-cp312-musllinux_1_1_armv7l.whl", hash = "sha256:fa854f5cf7e33842a892e5c73f45327760bc7bc516339fda888c75ae60edaeb6", size = 2227034, upload-time = "2025-04-23T18:31:44.304Z" },
    { url = "https://files.pythonhosted.org/packages/27/b9/9c17f0396a82b3d5cbea4c24d742083422639e7bb1d5bf600e12cb176a13/pydantic_core-2.33.2-cp312-cp312-musllinux_1_1_x86_64.whl", hash = "sha256:5f483cfb75ff703095c59e365360cb73e00185e01aaea067cd19acffd2ab20ea", size = 2234187, upload-time = "2025-04-23T18:31:45.891Z" },
    { url = "https://files.pythonhosted.org/packages/b0/6a/adf5734ffd52bf86d865093ad70b2ce543415e0e356f6cacabbc0d9ad910/pydantic_core-2.33.2-cp312-cp312-win32.whl", hash = "sha256:9cb1da0f5a471435a7bc7e439b8a728e8b61e59784b2af70d7c169f8dd8ae290", size = 1892628, upload-time = "2025-04-23T18:31:47.819Z" },
    { url = "https://files.pythonhosted.org/packages/43/e4/5479fecb3606c1368d496a825d8411e126133c41224c1e7238be58b87d7e/pydantic_core-2.33.2-cp312-cp312-win_amd64.whl", hash = "sha256:f941635f2a3d96b2973e867144fde513665c87f13fe0e193c158ac51bfaaa7b2", size = 1955866, upload-time = "2025-04-23T18:31:49.635Z" },
    { url = "https://files.pythonhosted.org/packages/0d/24/8b11e8b3e2be9dd82df4b11408a67c61bb4dc4f8e11b5b0fc888b38118b5/pydantic_core-2.33.2-cp312-cp312-win_arm64.whl", hash = "sha256:cca3868ddfaccfbc4bfb1d608e2ccaaebe0ae628e1416aeb9c4d88c001bb45ab", size = 1888894, upload-time = "2025-04-23T18:31:51.609Z" },
    { url = "https://files.pythonhosted.org/packages/46/8c/99040727b41f56616573a28771b1bfa08a3d3fe74d3d513f01251f79f172/pydantic_core-2.33.2-cp313-cp313-macosx_10_12_x86_64.whl", hash = "sha256:1082dd3e2d7109ad8b7da48e1d4710c8d06c253cbc4a27c1cff4fbcaa97a9e3f", size = 2015688, upload-time = "2025-04-23T18:31:53.175Z" },
    { url = "https://files.pythonhosted.org/packages/3a/cc/5999d1eb705a6cefc31f0b4a90e9f7fc400539b1a1030529700cc1b51838/pydantic_core-2.33.2-cp313-cp313-macosx_11_0_arm64.whl", hash = "sha256:f517ca031dfc037a9c07e748cefd8d96235088b83b4f4ba8939105d20fa1dcd6", size = 1844808, upload-time = "2025-04-23T18:31:54.79Z" },
    { url = "https://files.pythonhosted.org/packages/6f/5e/a0a7b8885c98889a18b6e376f344da1ef323d270b44edf8174d6bce4d622/pydantic_core-2.33.2-cp313-cp313-manylinux_2_17_aarch64.manylinux2014_aarch64.whl", hash = "sha256:0a9f2c9dd19656823cb8250b0724ee9c60a82f3cdf68a080979d13092a3b0fef", size = 1885580, upload-time = "2025-04-23T18:31:57.393Z" },
    { url = "https://files.pythonhosted.org/packages/3b/2a/953581f343c7d11a304581156618c3f592435523dd9d79865903272c256a/pydantic_core-2.33.2-cp313-cp313-manylinux_2_17_armv7l.manylinux2014_armv7l.whl", hash = "sha256:2b0a451c263b01acebe51895bfb0e1cc842a5c666efe06cdf13846c7418caa9a", size = 1973859, upload-time = "2025-04-23T18:31:59.065Z" },
    { url = "https://files.pythonhosted.org/packages/e6/55/f1a813904771c03a3f97f676c62cca0c0a4138654107c1b61f19c644868b/pydantic_core-2.33.2-cp313-cp313-manylinux_2_17_ppc64le.manylinux2014_ppc64le.whl", hash = "sha256:1ea40a64d23faa25e62a70ad163571c0b342b8bf66d5fa612ac0dec4f069d916", size = 2120810, upload-time = "2025-04-23T18:32:00.78Z" },
    { url = "https://files.pythonhosted.org/packages/aa/c3/053389835a996e18853ba107a63caae0b9deb4a276c6b472931ea9ae6e48/pydantic_core-2.33.2-cp313-cp313-manylinux_2_17_s390x.manylinux2014_s390x.whl", hash = "sha256:0fb2d542b4d66f9470e8065c5469ec676978d625a8b7a363f07d9a501a9cb36a", size = 2676498, upload-time = "2025-04-23T18:32:02.418Z" },
    { url = "https://files.pythonhosted.org/packages/eb/3c/f4abd740877a35abade05e437245b192f9d0ffb48bbbbd708df33d3cda37/pydantic_core-2.33.2-cp313-cp313-manylinux_2_17_x86_64.manylinux2014_x86_64.whl", hash = "sha256:9fdac5d6ffa1b5a83bca06ffe7583f5576555e6c8b3a91fbd25ea7780f825f7d", size = 2000611, upload-time = "2025-04-23T18:32:04.152Z" },
    { url = "https://files.pythonhosted.org/packages/59/a7/63ef2fed1837d1121a894d0ce88439fe3e3b3e48c7543b2a4479eb99c2bd/pydantic_core-2.33.2-cp313-cp313-manylinux_2_5_i686.manylinux1_i686.whl", hash = "sha256:04a1a413977ab517154eebb2d326da71638271477d6ad87a769102f7c2488c56", size = 2107924, upload-time = "2025-04-23T18:32:06.129Z" },
    { url = "https://files.pythonhosted.org/packages/04/8f/2551964ef045669801675f1cfc3b0d74147f4901c3ffa42be2ddb1f0efc4/pydantic_core-2.33.2-cp313-cp313-musllinux_1_1_aarch64.whl", hash = "sha256:c8e7af2f4e0194c22b5b37205bfb293d166a7344a5b0d0eaccebc376546d77d5", size = 2063196, upload-time = "2025-04-23T18:32:08.178Z" },
    { url = "https://files.pythonhosted.org/packages/26/bd/d9602777e77fc6dbb0c7db9ad356e9a985825547dce5ad1d30ee04903918/pydantic_core-2.33.2-cp313-cp313-musllinux_1_1_armv7l.whl", hash = "sha256:5c92edd15cd58b3c2d34873597a1e20f13094f59cf88068adb18947df5455b4e", size = 2236389, upload-time = "2025-04-23T18:32:10.242Z" },
    { url = "https://files.pythonhosted.org/packages/42/db/0e950daa7e2230423ab342ae918a794964b053bec24ba8af013fc7c94846/pydantic_core-2.33.2-cp313-cp313-musllinux_1_1_x86_64.whl", hash = "sha256:65132b7b4a1c0beded5e057324b7e16e10910c106d43675d9bd87d4f38dde162", size = 2239223, upload-time = "2025-04-23T18:32:12.382Z" },
    { url = "https://files.pythonhosted.org/packages/58/4d/4f937099c545a8a17eb52cb67fe0447fd9a373b348ccfa9a87f141eeb00f/pydantic_core-2.33.2-cp313-cp313-win32.whl", hash = "sha256:52fb90784e0a242bb96ec53f42196a17278855b0f31ac7c3cc6f5c1ec4811849", size = 1900473, upload-time = "2025-04-23T18:32:14.034Z" },
    { url = "https://files.pythonhosted.org/packages/a0/75/4a0a9bac998d78d889def5e4ef2b065acba8cae8c93696906c3a91f310ca/pydantic_core-2.33.2-cp313-cp313-win_amd64.whl", hash = "sha256:c083a3bdd5a93dfe480f1125926afcdbf2917ae714bdb80b36d34318b2bec5d9", size = 1955269, upload-time = "2025-04-23T18:32:15.783Z" },
    { url = "https://files.pythonhosted.org/packages/f9/86/1beda0576969592f1497b4ce8e7bc8cbdf614c352426271b1b10d5f0aa64/pydantic_core-2.33.2-cp313-cp313-win_arm64.whl", hash = "sha256:e80b087132752f6b3d714f041ccf74403799d3b23a72722ea2e6ba2e892555b9", size = 1893921, upload-time = "2025-04-23T18:32:18.473Z" },
    { url = "https://files.pythonhosted.org/packages/a4/7d/e09391c2eebeab681df2b74bfe6c43422fffede8dc74187b2b0bf6fd7571/pydantic_core-2.33.2-cp313-cp313t-macosx_11_0_arm64.whl", hash = "sha256:61c18fba8e5e9db3ab908620af374db0ac1baa69f0f32df4f61ae23f15e586ac", size = 1806162, upload-time = "2025-04-23T18:32:20.188Z" },
    { url = "https://files.pythonhosted.org/packages/f1/3d/847b6b1fed9f8ed3bb95a9ad04fbd0b212e832d4f0f50ff4d9ee5a9f15cf/pydantic_core-2.33.2-cp313-cp313t-manylinux_2_17_x86_64.manylinux2014_x86_64.whl", hash = "sha256:95237e53bb015f67b63c91af7518a62a8660376a6a0db19b89acc77a4d6199f5", size = 1981560, upload-time = "2025-04-23T18:32:22.354Z" },
    { url = "https://files.pythonhosted.org/packages/6f/9a/e73262f6c6656262b5fdd723ad90f518f579b7bc8622e43a942eec53c938/pydantic_core-2.33.2-cp313-cp313t-win_amd64.whl", hash = "sha256:c2fc0a768ef76c15ab9238afa6da7f69895bb5d1ee83aeea2e3509af4472d0b9", size = 1935777, upload-time = "2025-04-23T18:32:25.088Z" },
]

[[package]]
name = "pydantic-settings"
version = "2.10.1"
source = { registry = "https://pypi.org/simple" }
dependencies = [
    { name = "pydantic" },
    { name = "python-dotenv" },
    { name = "typing-inspection" },
]
sdist = { url = "https://files.pythonhosted.org/packages/68/85/1ea668bbab3c50071ca613c6ab30047fb36ab0da1b92fa8f17bbc38fd36c/pydantic_settings-2.10.1.tar.gz", hash = "sha256:06f0062169818d0f5524420a360d632d5857b83cffd4d42fe29597807a1614ee", size = 172583, upload-time = "2025-06-24T13:26:46.841Z" }
wheels = [
    { url = "https://files.pythonhosted.org/packages/58/f0/427018098906416f580e3cf1366d3b1abfb408a0652e9f31600c24a1903c/pydantic_settings-2.10.1-py3-none-any.whl", hash = "sha256:a60952460b99cf661dc25c29c0ef171721f98bfcb52ef8d9ea4c943d7c8cc796", size = 45235, upload-time = "2025-06-24T13:26:45.485Z" },
]

[[package]]
name = "pygments"
version = "2.19.2"
source = { registry = "https://pypi.org/simple" }
sdist = { url = "https://files.pythonhosted.org/packages/b0/77/a5b8c569bf593b0140bde72ea885a803b82086995367bf2037de0159d924/pygments-2.19.2.tar.gz", hash = "sha256:636cb2477cec7f8952536970bc533bc43743542f70392ae026374600add5b887", size = 4968631, upload-time = "2025-06-21T13:39:12.283Z" }
wheels = [
    { url = "https://files.pythonhosted.org/packages/c7/21/705964c7812476f378728bdf590ca4b771ec72385c533964653c68e86bdc/pygments-2.19.2-py3-none-any.whl", hash = "sha256:86540386c03d588bb81d44bc3928634ff26449851e99741617ecb9037ee5ec0b", size = 1225217, upload-time = "2025-06-21T13:39:07.939Z" },
]

[[package]]
name = "pymdown-extensions"
version = "10.16"
source = { registry = "https://pypi.org/simple" }
dependencies = [
    { name = "markdown" },
    { name = "pyyaml" },
]
sdist = { url = "https://files.pythonhosted.org/packages/1a/0a/c06b542ac108bfc73200677309cd9188a3a01b127a63f20cadc18d873d88/pymdown_extensions-10.16.tar.gz", hash = "sha256:71dac4fca63fabeffd3eb9038b756161a33ec6e8d230853d3cecf562155ab3de", size = 853197, upload-time = "2025-06-21T17:56:36.974Z" }
wheels = [
    { url = "https://files.pythonhosted.org/packages/98/d4/10bb14004d3c792811e05e21b5e5dcae805aacb739bd12a0540967b99592/pymdown_extensions-10.16-py3-none-any.whl", hash = "sha256:f5dd064a4db588cb2d95229fc4ee63a1b16cc8b4d0e6145c0899ed8723da1df2", size = 266143, upload-time = "2025-06-21T17:56:35.356Z" },
]

[[package]]
name = "pyparsing"
version = "3.2.3"
source = { registry = "https://pypi.org/simple" }
sdist = { url = "https://files.pythonhosted.org/packages/bb/22/f1129e69d94ffff626bdb5c835506b3a5b4f3d070f17ea295e12c2c6f60f/pyparsing-3.2.3.tar.gz", hash = "sha256:b9c13f1ab8b3b542f72e28f634bad4de758ab3ce4546e4301970ad6fa77c38be", size = 1088608, upload-time = "2025-03-25T05:01:28.114Z" }
wheels = [
    { url = "https://files.pythonhosted.org/packages/05/e7/df2285f3d08fee213f2d041540fa4fc9ca6c2d44cf36d3a035bf2a8d2bcc/pyparsing-3.2.3-py3-none-any.whl", hash = "sha256:a749938e02d6fd0b59b356ca504a24982314bb090c383e3cf201c95ef7e2bfcf", size = 111120, upload-time = "2025-03-25T05:01:24.908Z" },
]

[[package]]
name = "pyperclip"
version = "1.9.0"
source = { registry = "https://pypi.org/simple" }
sdist = { url = "https://files.pythonhosted.org/packages/30/23/2f0a3efc4d6a32f3b63cdff36cd398d9701d26cda58e3ab97ac79fb5e60d/pyperclip-1.9.0.tar.gz", hash = "sha256:b7de0142ddc81bfc5c7507eea19da920b92252b548b96186caf94a5e2527d310", size = 20961, upload-time = "2024-06-18T20:38:48.401Z" }

[[package]]
name = "pytest"
version = "8.4.1"
source = { registry = "https://pypi.org/simple" }
dependencies = [
    { name = "colorama", marker = "sys_platform == 'win32'" },
    { name = "iniconfig" },
    { name = "packaging" },
    { name = "pluggy" },
    { name = "pygments" },
]
sdist = { url = "https://files.pythonhosted.org/packages/08/ba/45911d754e8eba3d5a841a5ce61a65a685ff1798421ac054f85aa8747dfb/pytest-8.4.1.tar.gz", hash = "sha256:7c67fd69174877359ed9371ec3af8a3d2b04741818c51e5e99cc1742251fa93c", size = 1517714, upload-time = "2025-06-18T05:48:06.109Z" }
wheels = [
    { url = "https://files.pythonhosted.org/packages/29/16/c8a903f4c4dffe7a12843191437d7cd8e32751d5de349d45d3fe69544e87/pytest-8.4.1-py3-none-any.whl", hash = "sha256:539c70ba6fcead8e78eebbf1115e8b589e7565830d7d006a8723f19ac8a0afb7", size = 365474, upload-time = "2025-06-18T05:48:03.955Z" },
]

[[package]]
name = "pytest-asyncio"
version = "1.1.0"
source = { registry = "https://pypi.org/simple" }
dependencies = [
    { name = "pytest" },
]
sdist = { url = "https://files.pythonhosted.org/packages/4e/51/f8794af39eeb870e87a8c8068642fc07bce0c854d6865d7dd0f2a9d338c2/pytest_asyncio-1.1.0.tar.gz", hash = "sha256:796aa822981e01b68c12e4827b8697108f7205020f24b5793b3c41555dab68ea", size = 46652, upload-time = "2025-07-16T04:29:26.393Z" }
wheels = [
    { url = "https://files.pythonhosted.org/packages/c7/9d/bf86eddabf8c6c9cb1ea9a869d6873b46f105a5d292d3a6f7071f5b07935/pytest_asyncio-1.1.0-py3-none-any.whl", hash = "sha256:5fe2d69607b0bd75c656d1211f969cadba035030156745ee09e7d71740e58ecf", size = 15157, upload-time = "2025-07-16T04:29:24.929Z" },
]

[[package]]
name = "python-dateutil"
version = "2.9.0.post0"
source = { registry = "https://pypi.org/simple" }
dependencies = [
    { name = "six" },
]
sdist = { url = "https://files.pythonhosted.org/packages/66/c0/0c8b6ad9f17a802ee498c46e004a0eb49bc148f2fd230864601a86dcf6db/python-dateutil-2.9.0.post0.tar.gz", hash = "sha256:37dd54208da7e1cd875388217d5e00ebd4179249f90fb72437e91a35459a0ad3", size = 342432, upload-time = "2024-03-01T18:36:20.211Z" }
wheels = [
    { url = "https://files.pythonhosted.org/packages/ec/57/56b9bcc3c9c6a792fcbaf139543cee77261f3651ca9da0c93f5c1221264b/python_dateutil-2.9.0.post0-py2.py3-none-any.whl", hash = "sha256:a8b2bc7bffae282281c8140a97d3aa9c14da0b136dfe83f850eea9a5f7470427", size = 229892, upload-time = "2024-03-01T18:36:18.57Z" },
]

[[package]]
name = "python-dotenv"
version = "1.1.1"
source = { registry = "https://pypi.org/simple" }
sdist = { url = "https://files.pythonhosted.org/packages/f6/b0/4bc07ccd3572a2f9df7e6782f52b0c6c90dcbb803ac4a167702d7d0dfe1e/python_dotenv-1.1.1.tar.gz", hash = "sha256:a8a6399716257f45be6a007360200409fce5cda2661e3dec71d23dc15f6189ab", size = 41978, upload-time = "2025-06-24T04:21:07.341Z" }
wheels = [
    { url = "https://files.pythonhosted.org/packages/5f/ed/539768cf28c661b5b068d66d96a2f155c4971a5d55684a514c1a0e0dec2f/python_dotenv-1.1.1-py3-none-any.whl", hash = "sha256:31f23644fe2602f88ff55e1f5c79ba497e01224ee7737937930c448e4d0e24dc", size = 20556, upload-time = "2025-06-24T04:21:06.073Z" },
]

[[package]]
name = "python-multipart"
version = "0.0.20"
source = { registry = "https://pypi.org/simple" }
sdist = { url = "https://files.pythonhosted.org/packages/f3/87/f44d7c9f274c7ee665a29b885ec97089ec5dc034c7f3fafa03da9e39a09e/python_multipart-0.0.20.tar.gz", hash = "sha256:8dd0cab45b8e23064ae09147625994d090fa46f5b0d1e13af944c331a7fa9d13", size = 37158, upload-time = "2024-12-16T19:45:46.972Z" }
wheels = [
    { url = "https://files.pythonhosted.org/packages/45/58/38b5afbc1a800eeea951b9285d3912613f2603bdf897a4ab0f4bd7f405fc/python_multipart-0.0.20-py3-none-any.whl", hash = "sha256:8a62d3a8335e06589fe01f2a3e178cdcc632f3fbe0d492ad9ee0ec35aab1f104", size = 24546, upload-time = "2024-12-16T19:45:44.423Z" },
]

[[package]]
name = "pywin32"
version = "311"
source = { registry = "https://pypi.org/simple" }
wheels = [
    { url = "https://files.pythonhosted.org/packages/e7/ab/01ea1943d4eba0f850c3c61e78e8dd59757ff815ff3ccd0a84de5f541f42/pywin32-311-cp312-cp312-win32.whl", hash = "sha256:750ec6e621af2b948540032557b10a2d43b0cee2ae9758c54154d711cc852d31", size = 8706543, upload-time = "2025-07-14T20:13:20.765Z" },
    { url = "https://files.pythonhosted.org/packages/d1/a8/a0e8d07d4d051ec7502cd58b291ec98dcc0c3fff027caad0470b72cfcc2f/pywin32-311-cp312-cp312-win_amd64.whl", hash = "sha256:b8c095edad5c211ff31c05223658e71bf7116daa0ecf3ad85f3201ea3190d067", size = 9495040, upload-time = "2025-07-14T20:13:22.543Z" },
    { url = "https://files.pythonhosted.org/packages/ba/3a/2ae996277b4b50f17d61f0603efd8253cb2d79cc7ae159468007b586396d/pywin32-311-cp312-cp312-win_arm64.whl", hash = "sha256:e286f46a9a39c4a18b319c28f59b61de793654af2f395c102b4f819e584b5852", size = 8710102, upload-time = "2025-07-14T20:13:24.682Z" },
    { url = "https://files.pythonhosted.org/packages/a5/be/3fd5de0979fcb3994bfee0d65ed8ca9506a8a1260651b86174f6a86f52b3/pywin32-311-cp313-cp313-win32.whl", hash = "sha256:f95ba5a847cba10dd8c4d8fefa9f2a6cf283b8b88ed6178fa8a6c1ab16054d0d", size = 8705700, upload-time = "2025-07-14T20:13:26.471Z" },
    { url = "https://files.pythonhosted.org/packages/e3/28/e0a1909523c6890208295a29e05c2adb2126364e289826c0a8bc7297bd5c/pywin32-311-cp313-cp313-win_amd64.whl", hash = "sha256:718a38f7e5b058e76aee1c56ddd06908116d35147e133427e59a3983f703a20d", size = 9494700, upload-time = "2025-07-14T20:13:28.243Z" },
    { url = "https://files.pythonhosted.org/packages/04/bf/90339ac0f55726dce7d794e6d79a18a91265bdf3aa70b6b9ca52f35e022a/pywin32-311-cp313-cp313-win_arm64.whl", hash = "sha256:7b4075d959648406202d92a2310cb990fea19b535c7f4a78d3f5e10b926eeb8a", size = 8709318, upload-time = "2025-07-14T20:13:30.348Z" },
    { url = "https://files.pythonhosted.org/packages/c9/31/097f2e132c4f16d99a22bfb777e0fd88bd8e1c634304e102f313af69ace5/pywin32-311-cp314-cp314-win32.whl", hash = "sha256:b7a2c10b93f8986666d0c803ee19b5990885872a7de910fc460f9b0c2fbf92ee", size = 8840714, upload-time = "2025-07-14T20:13:32.449Z" },
    { url = "https://files.pythonhosted.org/packages/90/4b/07c77d8ba0e01349358082713400435347df8426208171ce297da32c313d/pywin32-311-cp314-cp314-win_amd64.whl", hash = "sha256:3aca44c046bd2ed8c90de9cb8427f581c479e594e99b5c0bb19b29c10fd6cb87", size = 9656800, upload-time = "2025-07-14T20:13:34.312Z" },
    { url = "https://files.pythonhosted.org/packages/c0/d2/21af5c535501a7233e734b8af901574572da66fcc254cb35d0609c9080dd/pywin32-311-cp314-cp314-win_arm64.whl", hash = "sha256:a508e2d9025764a8270f93111a970e1d0fbfc33f4153b388bb649b7eec4f9b42", size = 8932540, upload-time = "2025-07-14T20:13:36.379Z" },
]

[[package]]
name = "pyyaml"
version = "6.0.2"
source = { registry = "https://pypi.org/simple" }
sdist = { url = "https://files.pythonhosted.org/packages/54/ed/79a089b6be93607fa5cdaedf301d7dfb23af5f25c398d5ead2525b063e17/pyyaml-6.0.2.tar.gz", hash = "sha256:d584d9ec91ad65861cc08d42e834324ef890a082e591037abe114850ff7bbc3e", size = 130631, upload-time = "2024-08-06T20:33:50.674Z" }
wheels = [
    { url = "https://files.pythonhosted.org/packages/86/0c/c581167fc46d6d6d7ddcfb8c843a4de25bdd27e4466938109ca68492292c/PyYAML-6.0.2-cp312-cp312-macosx_10_9_x86_64.whl", hash = "sha256:c70c95198c015b85feafc136515252a261a84561b7b1d51e3384e0655ddf25ab", size = 183873, upload-time = "2024-08-06T20:32:25.131Z" },
    { url = "https://files.pythonhosted.org/packages/a8/0c/38374f5bb272c051e2a69281d71cba6fdb983413e6758b84482905e29a5d/PyYAML-6.0.2-cp312-cp312-macosx_11_0_arm64.whl", hash = "sha256:ce826d6ef20b1bc864f0a68340c8b3287705cae2f8b4b1d932177dcc76721725", size = 173302, upload-time = "2024-08-06T20:32:26.511Z" },
    { url = "https://files.pythonhosted.org/packages/c3/93/9916574aa8c00aa06bbac729972eb1071d002b8e158bd0e83a3b9a20a1f7/PyYAML-6.0.2-cp312-cp312-manylinux_2_17_aarch64.manylinux2014_aarch64.whl", hash = "sha256:1f71ea527786de97d1a0cc0eacd1defc0985dcf6b3f17bb77dcfc8c34bec4dc5", size = 739154, upload-time = "2024-08-06T20:32:28.363Z" },
    { url = "https://files.pythonhosted.org/packages/95/0f/b8938f1cbd09739c6da569d172531567dbcc9789e0029aa070856f123984/PyYAML-6.0.2-cp312-cp312-manylinux_2_17_s390x.manylinux2014_s390x.whl", hash = "sha256:9b22676e8097e9e22e36d6b7bda33190d0d400f345f23d4065d48f4ca7ae0425", size = 766223, upload-time = "2024-08-06T20:32:30.058Z" },
    { url = "https://files.pythonhosted.org/packages/b9/2b/614b4752f2e127db5cc206abc23a8c19678e92b23c3db30fc86ab731d3bd/PyYAML-6.0.2-cp312-cp312-manylinux_2_17_x86_64.manylinux2014_x86_64.whl", hash = "sha256:80bab7bfc629882493af4aa31a4cfa43a4c57c83813253626916b8c7ada83476", size = 767542, upload-time = "2024-08-06T20:32:31.881Z" },
    { url = "https://files.pythonhosted.org/packages/d4/00/dd137d5bcc7efea1836d6264f049359861cf548469d18da90cd8216cf05f/PyYAML-6.0.2-cp312-cp312-musllinux_1_1_aarch64.whl", hash = "sha256:0833f8694549e586547b576dcfaba4a6b55b9e96098b36cdc7ebefe667dfed48", size = 731164, upload-time = "2024-08-06T20:32:37.083Z" },
    { url = "https://files.pythonhosted.org/packages/c9/1f/4f998c900485e5c0ef43838363ba4a9723ac0ad73a9dc42068b12aaba4e4/PyYAML-6.0.2-cp312-cp312-musllinux_1_1_x86_64.whl", hash = "sha256:8b9c7197f7cb2738065c481a0461e50ad02f18c78cd75775628afb4d7137fb3b", size = 756611, upload-time = "2024-08-06T20:32:38.898Z" },
    { url = "https://files.pythonhosted.org/packages/df/d1/f5a275fdb252768b7a11ec63585bc38d0e87c9e05668a139fea92b80634c/PyYAML-6.0.2-cp312-cp312-win32.whl", hash = "sha256:ef6107725bd54b262d6dedcc2af448a266975032bc85ef0172c5f059da6325b4", size = 140591, upload-time = "2024-08-06T20:32:40.241Z" },
    { url = "https://files.pythonhosted.org/packages/0c/e8/4f648c598b17c3d06e8753d7d13d57542b30d56e6c2dedf9c331ae56312e/PyYAML-6.0.2-cp312-cp312-win_amd64.whl", hash = "sha256:7e7401d0de89a9a855c839bc697c079a4af81cf878373abd7dc625847d25cbd8", size = 156338, upload-time = "2024-08-06T20:32:41.93Z" },
    { url = "https://files.pythonhosted.org/packages/ef/e3/3af305b830494fa85d95f6d95ef7fa73f2ee1cc8ef5b495c7c3269fb835f/PyYAML-6.0.2-cp313-cp313-macosx_10_13_x86_64.whl", hash = "sha256:efdca5630322a10774e8e98e1af481aad470dd62c3170801852d752aa7a783ba", size = 181309, upload-time = "2024-08-06T20:32:43.4Z" },
    { url = "https://files.pythonhosted.org/packages/45/9f/3b1c20a0b7a3200524eb0076cc027a970d320bd3a6592873c85c92a08731/PyYAML-6.0.2-cp313-cp313-macosx_11_0_arm64.whl", hash = "sha256:50187695423ffe49e2deacb8cd10510bc361faac997de9efef88badc3bb9e2d1", size = 171679, upload-time = "2024-08-06T20:32:44.801Z" },
    { url = "https://files.pythonhosted.org/packages/7c/9a/337322f27005c33bcb656c655fa78325b730324c78620e8328ae28b64d0c/PyYAML-6.0.2-cp313-cp313-manylinux_2_17_aarch64.manylinux2014_aarch64.whl", hash = "sha256:0ffe8360bab4910ef1b9e87fb812d8bc0a308b0d0eef8c8f44e0254ab3b07133", size = 733428, upload-time = "2024-08-06T20:32:46.432Z" },
    { url = "https://files.pythonhosted.org/packages/a3/69/864fbe19e6c18ea3cc196cbe5d392175b4cf3d5d0ac1403ec3f2d237ebb5/PyYAML-6.0.2-cp313-cp313-manylinux_2_17_s390x.manylinux2014_s390x.whl", hash = "sha256:17e311b6c678207928d649faa7cb0d7b4c26a0ba73d41e99c4fff6b6c3276484", size = 763361, upload-time = "2024-08-06T20:32:51.188Z" },
    { url = "https://files.pythonhosted.org/packages/04/24/b7721e4845c2f162d26f50521b825fb061bc0a5afcf9a386840f23ea19fa/PyYAML-6.0.2-cp313-cp313-manylinux_2_17_x86_64.manylinux2014_x86_64.whl", hash = "sha256:70b189594dbe54f75ab3a1acec5f1e3faa7e8cf2f1e08d9b561cb41b845f69d5", size = 759523, upload-time = "2024-08-06T20:32:53.019Z" },
    { url = "https://files.pythonhosted.org/packages/2b/b2/e3234f59ba06559c6ff63c4e10baea10e5e7df868092bf9ab40e5b9c56b6/PyYAML-6.0.2-cp313-cp313-musllinux_1_1_aarch64.whl", hash = "sha256:41e4e3953a79407c794916fa277a82531dd93aad34e29c2a514c2c0c5fe971cc", size = 726660, upload-time = "2024-08-06T20:32:54.708Z" },
    { url = "https://files.pythonhosted.org/packages/fe/0f/25911a9f080464c59fab9027482f822b86bf0608957a5fcc6eaac85aa515/PyYAML-6.0.2-cp313-cp313-musllinux_1_1_x86_64.whl", hash = "sha256:68ccc6023a3400877818152ad9a1033e3db8625d899c72eacb5a668902e4d652", size = 751597, upload-time = "2024-08-06T20:32:56.985Z" },
    { url = "https://files.pythonhosted.org/packages/14/0d/e2c3b43bbce3cf6bd97c840b46088a3031085179e596d4929729d8d68270/PyYAML-6.0.2-cp313-cp313-win32.whl", hash = "sha256:bc2fa7c6b47d6bc618dd7fb02ef6fdedb1090ec036abab80d4681424b84c1183", size = 140527, upload-time = "2024-08-06T20:33:03.001Z" },
    { url = "https://files.pythonhosted.org/packages/fa/de/02b54f42487e3d3c6efb3f89428677074ca7bf43aae402517bc7cca949f3/PyYAML-6.0.2-cp313-cp313-win_amd64.whl", hash = "sha256:8388ee1976c416731879ac16da0aff3f63b286ffdd57cdeb95f3f2e085687563", size = 156446, upload-time = "2024-08-06T20:33:04.33Z" },
]

[[package]]
name = "pyyaml-env-tag"
version = "1.1"
source = { registry = "https://pypi.org/simple" }
dependencies = [
    { name = "pyyaml" },
]
sdist = { url = "https://files.pythonhosted.org/packages/eb/2e/79c822141bfd05a853236b504869ebc6b70159afc570e1d5a20641782eaa/pyyaml_env_tag-1.1.tar.gz", hash = "sha256:2eb38b75a2d21ee0475d6d97ec19c63287a7e140231e4214969d0eac923cd7ff", size = 5737, upload-time = "2025-05-13T15:24:01.64Z" }
wheels = [
    { url = "https://files.pythonhosted.org/packages/04/11/432f32f8097b03e3cd5fe57e88efb685d964e2e5178a48ed61e841f7fdce/pyyaml_env_tag-1.1-py3-none-any.whl", hash = "sha256:17109e1a528561e32f026364712fee1264bc2ea6715120891174ed1b980d2e04", size = 4722, upload-time = "2025-05-13T15:23:59.629Z" },
]

[[package]]
name = "pyzmq"
version = "27.0.0"
source = { registry = "https://pypi.org/simple" }
dependencies = [
    { name = "cffi", marker = "implementation_name == 'pypy'" },
]
sdist = { url = "https://files.pythonhosted.org/packages/f1/06/50a4e9648b3e8b992bef8eb632e457307553a89d294103213cfd47b3da69/pyzmq-27.0.0.tar.gz", hash = "sha256:b1f08eeb9ce1510e6939b6e5dcd46a17765e2333daae78ecf4606808442e52cf", size = 280478, upload-time = "2025-06-13T14:09:07.087Z" }
wheels = [
    { url = "https://files.pythonhosted.org/packages/93/a7/9ad68f55b8834ede477842214feba6a4c786d936c022a67625497aacf61d/pyzmq-27.0.0-cp312-abi3-macosx_10_15_universal2.whl", hash = "sha256:cbabc59dcfaac66655c040dfcb8118f133fb5dde185e5fc152628354c1598e52", size = 1305438, upload-time = "2025-06-13T14:07:31.676Z" },
    { url = "https://files.pythonhosted.org/packages/ba/ee/26aa0f98665a22bc90ebe12dced1de5f3eaca05363b717f6fb229b3421b3/pyzmq-27.0.0-cp312-abi3-manylinux2014_i686.manylinux_2_17_i686.whl", hash = "sha256:cb0ac5179cba4b2f94f1aa208fbb77b62c4c9bf24dd446278b8b602cf85fcda3", size = 895095, upload-time = "2025-06-13T14:07:33.104Z" },
    { url = "https://files.pythonhosted.org/packages/cf/85/c57e7ab216ecd8aa4cc7e3b83b06cc4e9cf45c87b0afc095f10cd5ce87c1/pyzmq-27.0.0-cp312-abi3-manylinux_2_27_aarch64.manylinux_2_28_aarch64.whl", hash = "sha256:53a48f0228eab6cbf69fde3aa3c03cbe04e50e623ef92ae395fce47ef8a76152", size = 651826, upload-time = "2025-06-13T14:07:34.831Z" },
    { url = "https://files.pythonhosted.org/packages/69/9a/9ea7e230feda9400fb0ae0d61d7d6ddda635e718d941c44eeab22a179d34/pyzmq-27.0.0-cp312-abi3-manylinux_2_27_x86_64.manylinux_2_28_x86_64.whl", hash = "sha256:111db5f395e09f7e775f759d598f43cb815fc58e0147623c4816486e1a39dc22", size = 839750, upload-time = "2025-06-13T14:07:36.553Z" },
    { url = "https://files.pythonhosted.org/packages/08/66/4cebfbe71f3dfbd417011daca267539f62ed0fbc68105357b68bbb1a25b7/pyzmq-27.0.0-cp312-abi3-musllinux_1_2_aarch64.whl", hash = "sha256:c8878011653dcdc27cc2c57e04ff96f0471e797f5c19ac3d7813a245bcb24371", size = 1641357, upload-time = "2025-06-13T14:07:38.21Z" },
    { url = "https://files.pythonhosted.org/packages/ac/f6/b0f62578c08d2471c791287149cb8c2aaea414ae98c6e995c7dbe008adfb/pyzmq-27.0.0-cp312-abi3-musllinux_1_2_i686.whl", hash = "sha256:c0ed2c1f335ba55b5fdc964622254917d6b782311c50e138863eda409fbb3b6d", size = 2020281, upload-time = "2025-06-13T14:07:39.599Z" },
    { url = "https://files.pythonhosted.org/packages/37/b9/4f670b15c7498495da9159edc374ec09c88a86d9cd5a47d892f69df23450/pyzmq-27.0.0-cp312-abi3-musllinux_1_2_x86_64.whl", hash = "sha256:e918d70862d4cfd4b1c187310015646a14e1f5917922ab45b29f28f345eeb6be", size = 1877110, upload-time = "2025-06-13T14:07:41.027Z" },
    { url = "https://files.pythonhosted.org/packages/66/31/9dee25c226295b740609f0d46db2fe972b23b6f5cf786360980524a3ba92/pyzmq-27.0.0-cp312-abi3-win32.whl", hash = "sha256:88b4e43cab04c3c0f0d55df3b1eef62df2b629a1a369b5289a58f6fa8b07c4f4", size = 559297, upload-time = "2025-06-13T14:07:42.533Z" },
    { url = "https://files.pythonhosted.org/packages/9b/12/52da5509800f7ff2d287b2f2b4e636e7ea0f001181cba6964ff6c1537778/pyzmq-27.0.0-cp312-abi3-win_amd64.whl", hash = "sha256:dce4199bf5f648a902ce37e7b3afa286f305cd2ef7a8b6ec907470ccb6c8b371", size = 619203, upload-time = "2025-06-13T14:07:43.843Z" },
    { url = "https://files.pythonhosted.org/packages/93/6d/7f2e53b19d1edb1eb4f09ec7c3a1f945ca0aac272099eab757d15699202b/pyzmq-27.0.0-cp312-abi3-win_arm64.whl", hash = "sha256:56e46bbb85d52c1072b3f809cc1ce77251d560bc036d3a312b96db1afe76db2e", size = 551927, upload-time = "2025-06-13T14:07:45.51Z" },
    { url = "https://files.pythonhosted.org/packages/19/62/876b27c4ff777db4ceba1c69ea90d3c825bb4f8d5e7cd987ce5802e33c55/pyzmq-27.0.0-cp313-cp313t-macosx_10_15_universal2.whl", hash = "sha256:c36ad534c0c29b4afa088dc53543c525b23c0797e01b69fef59b1a9c0e38b688", size = 1340826, upload-time = "2025-06-13T14:07:46.881Z" },
    { url = "https://files.pythonhosted.org/packages/43/69/58ef8f4f59d3bcd505260c73bee87b008850f45edca40ddaba54273c35f4/pyzmq-27.0.0-cp313-cp313t-manylinux2014_i686.manylinux_2_17_i686.whl", hash = "sha256:67855c14173aec36395d7777aaba3cc527b393821f30143fd20b98e1ff31fd38", size = 897283, upload-time = "2025-06-13T14:07:49.562Z" },
    { url = "https://files.pythonhosted.org/packages/43/15/93a0d0396700a60475ad3c5d42c5f1c308d3570bc94626b86c71ef9953e0/pyzmq-27.0.0-cp313-cp313t-manylinux_2_27_aarch64.manylinux_2_28_aarch64.whl", hash = "sha256:8617c7d43cd8ccdb62aebe984bfed77ca8f036e6c3e46dd3dddda64b10f0ab7a", size = 660567, upload-time = "2025-06-13T14:07:51.364Z" },
    { url = "https://files.pythonhosted.org/packages/0e/b3/fe055513e498ca32f64509abae19b9c9eb4d7c829e02bd8997dd51b029eb/pyzmq-27.0.0-cp313-cp313t-manylinux_2_27_x86_64.manylinux_2_28_x86_64.whl", hash = "sha256:67bfbcbd0a04c575e8103a6061d03e393d9f80ffdb9beb3189261e9e9bc5d5e9", size = 847681, upload-time = "2025-06-13T14:07:52.77Z" },
    { url = "https://files.pythonhosted.org/packages/b6/4f/ff15300b00b5b602191f3df06bbc8dd4164e805fdd65bb77ffbb9c5facdc/pyzmq-27.0.0-cp313-cp313t-musllinux_1_2_aarch64.whl", hash = "sha256:5cd11d46d7b7e5958121b3eaf4cd8638eff3a720ec527692132f05a57f14341d", size = 1650148, upload-time = "2025-06-13T14:07:54.178Z" },
    { url = "https://files.pythonhosted.org/packages/c4/6f/84bdfff2a224a6f26a24249a342e5906993c50b0761e311e81b39aef52a7/pyzmq-27.0.0-cp313-cp313t-musllinux_1_2_i686.whl", hash = "sha256:b801c2e40c5aa6072c2f4876de8dccd100af6d9918d4d0d7aa54a1d982fd4f44", size = 2023768, upload-time = "2025-06-13T14:07:55.714Z" },
    { url = "https://files.pythonhosted.org/packages/64/39/dc2db178c26a42228c5ac94a9cc595030458aa64c8d796a7727947afbf55/pyzmq-27.0.0-cp313-cp313t-musllinux_1_2_x86_64.whl", hash = "sha256:20d5cb29e8c5f76a127c75b6e7a77e846bc4b655c373baa098c26a61b7ecd0ef", size = 1885199, upload-time = "2025-06-13T14:07:57.166Z" },
    { url = "https://files.pythonhosted.org/packages/c7/21/dae7b06a1f8cdee5d8e7a63d99c5d129c401acc40410bef2cbf42025e26f/pyzmq-27.0.0-cp313-cp313t-win32.whl", hash = "sha256:a20528da85c7ac7a19b7384e8c3f8fa707841fd85afc4ed56eda59d93e3d98ad", size = 575439, upload-time = "2025-06-13T14:07:58.959Z" },
    { url = "https://files.pythonhosted.org/packages/eb/bc/1709dc55f0970cf4cb8259e435e6773f9946f41a045c2cb90e870b7072da/pyzmq-27.0.0-cp313-cp313t-win_amd64.whl", hash = "sha256:d8229f2efece6a660ee211d74d91dbc2a76b95544d46c74c615e491900dc107f", size = 639933, upload-time = "2025-06-13T14:08:00.777Z" },
]

[[package]]
name = "rdflib"
version = "7.1.4"
source = { registry = "https://pypi.org/simple" }
dependencies = [
    { name = "pyparsing" },
]
sdist = { url = "https://files.pythonhosted.org/packages/e8/7e/cb2d74466bd8495051ebe2d241b1cb1d4acf9740d481126aef19ef2697f5/rdflib-7.1.4.tar.gz", hash = "sha256:fed46e24f26a788e2ab8e445f7077f00edcf95abb73bcef4b86cefa8b62dd174", size = 4692745, upload-time = "2025-03-29T02:23:02.386Z" }
wheels = [
    { url = "https://files.pythonhosted.org/packages/f4/31/e9b6f04288dcd3fa60cb3179260d6dad81b92aef3063d679ac7d80a827ea/rdflib-7.1.4-py3-none-any.whl", hash = "sha256:72f4adb1990fa5241abd22ddaf36d7cafa5d91d9ff2ba13f3086d339b213d997", size = 565051, upload-time = "2025-03-29T02:22:44.987Z" },
]

[[package]]
name = "referencing"
version = "0.36.2"
source = { registry = "https://pypi.org/simple" }
dependencies = [
    { name = "attrs" },
    { name = "rpds-py" },
    { name = "typing-extensions", marker = "python_full_version < '3.13'" },
]
sdist = { url = "https://files.pythonhosted.org/packages/2f/db/98b5c277be99dd18bfd91dd04e1b759cad18d1a338188c936e92f921c7e2/referencing-0.36.2.tar.gz", hash = "sha256:df2e89862cd09deabbdba16944cc3f10feb6b3e6f18e902f7cc25609a34775aa", size = 74744, upload-time = "2025-01-25T08:48:16.138Z" }
wheels = [
    { url = "https://files.pythonhosted.org/packages/c1/b1/3baf80dc6d2b7bc27a95a67752d0208e410351e3feb4eb78de5f77454d8d/referencing-0.36.2-py3-none-any.whl", hash = "sha256:e8699adbbf8b5c7de96d8ffa0eb5c158b3beafce084968e2ea8bb08c6794dcd0", size = 26775, upload-time = "2025-01-25T08:48:14.241Z" },
]

[[package]]
name = "regex"
version = "2024.11.6"
source = { registry = "https://pypi.org/simple" }
sdist = { url = "https://files.pythonhosted.org/packages/8e/5f/bd69653fbfb76cf8604468d3b4ec4c403197144c7bfe0e6a5fc9e02a07cb/regex-2024.11.6.tar.gz", hash = "sha256:7ab159b063c52a0333c884e4679f8d7a85112ee3078fe3d9004b2dd875585519", size = 399494, upload-time = "2024-11-06T20:12:31.635Z" }
wheels = [
    { url = "https://files.pythonhosted.org/packages/ba/30/9a87ce8336b172cc232a0db89a3af97929d06c11ceaa19d97d84fa90a8f8/regex-2024.11.6-cp312-cp312-macosx_10_13_universal2.whl", hash = "sha256:52fb28f528778f184f870b7cf8f225f5eef0a8f6e3778529bdd40c7b3920796a", size = 483781, upload-time = "2024-11-06T20:10:07.07Z" },
    { url = "https://files.pythonhosted.org/packages/01/e8/00008ad4ff4be8b1844786ba6636035f7ef926db5686e4c0f98093612add/regex-2024.11.6-cp312-cp312-macosx_10_13_x86_64.whl", hash = "sha256:fdd6028445d2460f33136c55eeb1f601ab06d74cb3347132e1c24250187500d9", size = 288455, upload-time = "2024-11-06T20:10:09.117Z" },
    { url = "https://files.pythonhosted.org/packages/60/85/cebcc0aff603ea0a201667b203f13ba75d9fc8668fab917ac5b2de3967bc/regex-2024.11.6-cp312-cp312-macosx_11_0_arm64.whl", hash = "sha256:805e6b60c54bf766b251e94526ebad60b7de0c70f70a4e6210ee2891acb70bf2", size = 284759, upload-time = "2024-11-06T20:10:11.155Z" },
    { url = "https://files.pythonhosted.org/packages/94/2b/701a4b0585cb05472a4da28ee28fdfe155f3638f5e1ec92306d924e5faf0/regex-2024.11.6-cp312-cp312-manylinux_2_17_aarch64.manylinux2014_aarch64.whl", hash = "sha256:b85c2530be953a890eaffde05485238f07029600e8f098cdf1848d414a8b45e4", size = 794976, upload-time = "2024-11-06T20:10:13.24Z" },
    { url = "https://files.pythonhosted.org/packages/4b/bf/fa87e563bf5fee75db8915f7352e1887b1249126a1be4813837f5dbec965/regex-2024.11.6-cp312-cp312-manylinux_2_17_ppc64le.manylinux2014_ppc64le.whl", hash = "sha256:bb26437975da7dc36b7efad18aa9dd4ea569d2357ae6b783bf1118dabd9ea577", size = 833077, upload-time = "2024-11-06T20:10:15.37Z" },
    { url = "https://files.pythonhosted.org/packages/a1/56/7295e6bad94b047f4d0834e4779491b81216583c00c288252ef625c01d23/regex-2024.11.6-cp312-cp312-manylinux_2_17_s390x.manylinux2014_s390x.whl", hash = "sha256:abfa5080c374a76a251ba60683242bc17eeb2c9818d0d30117b4486be10c59d3", size = 823160, upload-time = "2024-11-06T20:10:19.027Z" },
    { url = "https://files.pythonhosted.org/packages/fb/13/e3b075031a738c9598c51cfbc4c7879e26729c53aa9cca59211c44235314/regex-2024.11.6-cp312-cp312-manylinux_2_17_x86_64.manylinux2014_x86_64.whl", hash = "sha256:70b7fa6606c2881c1db9479b0eaa11ed5dfa11c8d60a474ff0e095099f39d98e", size = 796896, upload-time = "2024-11-06T20:10:21.85Z" },
    { url = "https://files.pythonhosted.org/packages/24/56/0b3f1b66d592be6efec23a795b37732682520b47c53da5a32c33ed7d84e3/regex-2024.11.6-cp312-cp312-manylinux_2_5_i686.manylinux1_i686.manylinux_2_17_i686.manylinux2014_i686.whl", hash = "sha256:0c32f75920cf99fe6b6c539c399a4a128452eaf1af27f39bce8909c9a3fd8cbe", size = 783997, upload-time = "2024-11-06T20:10:24.329Z" },
    { url = "https://files.pythonhosted.org/packages/f9/a1/eb378dada8b91c0e4c5f08ffb56f25fcae47bf52ad18f9b2f33b83e6d498/regex-2024.11.6-cp312-cp312-musllinux_1_2_aarch64.whl", hash = "sha256:982e6d21414e78e1f51cf595d7f321dcd14de1f2881c5dc6a6e23bbbbd68435e", size = 781725, upload-time = "2024-11-06T20:10:28.067Z" },
    { url = "https://files.pythonhosted.org/packages/83/f2/033e7dec0cfd6dda93390089864732a3409246ffe8b042e9554afa9bff4e/regex-2024.11.6-cp312-cp312-musllinux_1_2_i686.whl", hash = "sha256:a7c2155f790e2fb448faed6dd241386719802296ec588a8b9051c1f5c481bc29", size = 789481, upload-time = "2024-11-06T20:10:31.612Z" },
    { url = "https://files.pythonhosted.org/packages/83/23/15d4552ea28990a74e7696780c438aadd73a20318c47e527b47a4a5a596d/regex-2024.11.6-cp312-cp312-musllinux_1_2_ppc64le.whl", hash = "sha256:149f5008d286636e48cd0b1dd65018548944e495b0265b45e1bffecce1ef7f39", size = 852896, upload-time = "2024-11-06T20:10:34.054Z" },
    { url = "https://files.pythonhosted.org/packages/e3/39/ed4416bc90deedbfdada2568b2cb0bc1fdb98efe11f5378d9892b2a88f8f/regex-2024.11.6-cp312-cp312-musllinux_1_2_s390x.whl", hash = "sha256:e5364a4502efca094731680e80009632ad6624084aff9a23ce8c8c6820de3e51", size = 860138, upload-time = "2024-11-06T20:10:36.142Z" },
    { url = "https://files.pythonhosted.org/packages/93/2d/dd56bb76bd8e95bbce684326302f287455b56242a4f9c61f1bc76e28360e/regex-2024.11.6-cp312-cp312-musllinux_1_2_x86_64.whl", hash = "sha256:0a86e7eeca091c09e021db8eb72d54751e527fa47b8d5787caf96d9831bd02ad", size = 787692, upload-time = "2024-11-06T20:10:38.394Z" },
    { url = "https://files.pythonhosted.org/packages/0b/55/31877a249ab7a5156758246b9c59539abbeba22461b7d8adc9e8475ff73e/regex-2024.11.6-cp312-cp312-win32.whl", hash = "sha256:32f9a4c643baad4efa81d549c2aadefaeba12249b2adc5af541759237eee1c54", size = 262135, upload-time = "2024-11-06T20:10:40.367Z" },
    { url = "https://files.pythonhosted.org/packages/38/ec/ad2d7de49a600cdb8dd78434a1aeffe28b9d6fc42eb36afab4a27ad23384/regex-2024.11.6-cp312-cp312-win_amd64.whl", hash = "sha256:a93c194e2df18f7d264092dc8539b8ffb86b45b899ab976aa15d48214138e81b", size = 273567, upload-time = "2024-11-06T20:10:43.467Z" },
    { url = "https://files.pythonhosted.org/packages/90/73/bcb0e36614601016552fa9344544a3a2ae1809dc1401b100eab02e772e1f/regex-2024.11.6-cp313-cp313-macosx_10_13_universal2.whl", hash = "sha256:a6ba92c0bcdf96cbf43a12c717eae4bc98325ca3730f6b130ffa2e3c3c723d84", size = 483525, upload-time = "2024-11-06T20:10:45.19Z" },
    { url = "https://files.pythonhosted.org/packages/0f/3f/f1a082a46b31e25291d830b369b6b0c5576a6f7fb89d3053a354c24b8a83/regex-2024.11.6-cp313-cp313-macosx_10_13_x86_64.whl", hash = "sha256:525eab0b789891ac3be914d36893bdf972d483fe66551f79d3e27146191a37d4", size = 288324, upload-time = "2024-11-06T20:10:47.177Z" },
    { url = "https://files.pythonhosted.org/packages/09/c9/4e68181a4a652fb3ef5099e077faf4fd2a694ea6e0f806a7737aff9e758a/regex-2024.11.6-cp313-cp313-macosx_11_0_arm64.whl", hash = "sha256:086a27a0b4ca227941700e0b31425e7a28ef1ae8e5e05a33826e17e47fbfdba0", size = 284617, upload-time = "2024-11-06T20:10:49.312Z" },
    { url = "https://files.pythonhosted.org/packages/fc/fd/37868b75eaf63843165f1d2122ca6cb94bfc0271e4428cf58c0616786dce/regex-2024.11.6-cp313-cp313-manylinux_2_17_aarch64.manylinux2014_aarch64.whl", hash = "sha256:bde01f35767c4a7899b7eb6e823b125a64de314a8ee9791367c9a34d56af18d0", size = 795023, upload-time = "2024-11-06T20:10:51.102Z" },
    { url = "https://files.pythonhosted.org/packages/c4/7c/d4cd9c528502a3dedb5c13c146e7a7a539a3853dc20209c8e75d9ba9d1b2/regex-2024.11.6-cp313-cp313-manylinux_2_17_ppc64le.manylinux2014_ppc64le.whl", hash = "sha256:b583904576650166b3d920d2bcce13971f6f9e9a396c673187f49811b2769dc7", size = 833072, upload-time = "2024-11-06T20:10:52.926Z" },
    { url = "https://files.pythonhosted.org/packages/4f/db/46f563a08f969159c5a0f0e722260568425363bea43bb7ae370becb66a67/regex-2024.11.6-cp313-cp313-manylinux_2_17_s390x.manylinux2014_s390x.whl", hash = "sha256:1c4de13f06a0d54fa0d5ab1b7138bfa0d883220965a29616e3ea61b35d5f5fc7", size = 823130, upload-time = "2024-11-06T20:10:54.828Z" },
    { url = "https://files.pythonhosted.org/packages/db/60/1eeca2074f5b87df394fccaa432ae3fc06c9c9bfa97c5051aed70e6e00c2/regex-2024.11.6-cp313-cp313-manylinux_2_17_x86_64.manylinux2014_x86_64.whl", hash = "sha256:3cde6e9f2580eb1665965ce9bf17ff4952f34f5b126beb509fee8f4e994f143c", size = 796857, upload-time = "2024-11-06T20:10:56.634Z" },
    { url = "https://files.pythonhosted.org/packages/10/db/ac718a08fcee981554d2f7bb8402f1faa7e868c1345c16ab1ebec54b0d7b/regex-2024.11.6-cp313-cp313-manylinux_2_5_i686.manylinux1_i686.manylinux_2_17_i686.manylinux2014_i686.whl", hash = "sha256:0d7f453dca13f40a02b79636a339c5b62b670141e63efd511d3f8f73fba162b3", size = 784006, upload-time = "2024-11-06T20:10:59.369Z" },
    { url = "https://files.pythonhosted.org/packages/c2/41/7da3fe70216cea93144bf12da2b87367590bcf07db97604edeea55dac9ad/regex-2024.11.6-cp313-cp313-musllinux_1_2_aarch64.whl", hash = "sha256:59dfe1ed21aea057a65c6b586afd2a945de04fc7db3de0a6e3ed5397ad491b07", size = 781650, upload-time = "2024-11-06T20:11:02.042Z" },
    { url = "https://files.pythonhosted.org/packages/a7/d5/880921ee4eec393a4752e6ab9f0fe28009435417c3102fc413f3fe81c4e5/regex-2024.11.6-cp313-cp313-musllinux_1_2_i686.whl", hash = "sha256:b97c1e0bd37c5cd7902e65f410779d39eeda155800b65fc4d04cc432efa9bc6e", size = 789545, upload-time = "2024-11-06T20:11:03.933Z" },
    { url = "https://files.pythonhosted.org/packages/dc/96/53770115e507081122beca8899ab7f5ae28ae790bfcc82b5e38976df6a77/regex-2024.11.6-cp313-cp313-musllinux_1_2_ppc64le.whl", hash = "sha256:f9d1e379028e0fc2ae3654bac3cbbef81bf3fd571272a42d56c24007979bafb6", size = 853045, upload-time = "2024-11-06T20:11:06.497Z" },
    { url = "https://files.pythonhosted.org/packages/31/d3/1372add5251cc2d44b451bd94f43b2ec78e15a6e82bff6a290ef9fd8f00a/regex-2024.11.6-cp313-cp313-musllinux_1_2_s390x.whl", hash = "sha256:13291b39131e2d002a7940fb176e120bec5145f3aeb7621be6534e46251912c4", size = 860182, upload-time = "2024-11-06T20:11:09.06Z" },
    { url = "https://files.pythonhosted.org/packages/ed/e3/c446a64984ea9f69982ba1a69d4658d5014bc7a0ea468a07e1a1265db6e2/regex-2024.11.6-cp313-cp313-musllinux_1_2_x86_64.whl", hash = "sha256:4f51f88c126370dcec4908576c5a627220da6c09d0bff31cfa89f2523843316d", size = 787733, upload-time = "2024-11-06T20:11:11.256Z" },
    { url = "https://files.pythonhosted.org/packages/2b/f1/e40c8373e3480e4f29f2692bd21b3e05f296d3afebc7e5dcf21b9756ca1c/regex-2024.11.6-cp313-cp313-win32.whl", hash = "sha256:63b13cfd72e9601125027202cad74995ab26921d8cd935c25f09c630436348ff", size = 262122, upload-time = "2024-11-06T20:11:13.161Z" },
    { url = "https://files.pythonhosted.org/packages/45/94/bc295babb3062a731f52621cdc992d123111282e291abaf23faa413443ea/regex-2024.11.6-cp313-cp313-win_amd64.whl", hash = "sha256:2b3361af3198667e99927da8b84c1b010752fa4b1115ee30beaa332cabc3ef1a", size = 273545, upload-time = "2024-11-06T20:11:15Z" },
]

[[package]]
name = "requests"
version = "2.32.4"
source = { registry = "https://pypi.org/simple" }
dependencies = [
    { name = "certifi" },
    { name = "charset-normalizer" },
    { name = "idna" },
    { name = "urllib3" },
]
sdist = { url = "https://files.pythonhosted.org/packages/e1/0a/929373653770d8a0d7ea76c37de6e41f11eb07559b103b1c02cafb3f7cf8/requests-2.32.4.tar.gz", hash = "sha256:27d0316682c8a29834d3264820024b62a36942083d52caf2f14c0591336d3422", size = 135258, upload-time = "2025-06-09T16:43:07.34Z" }
wheels = [
    { url = "https://files.pythonhosted.org/packages/7c/e4/56027c4a6b4ae70ca9de302488c5ca95ad4a39e190093d6c1a8ace08341b/requests-2.32.4-py3-none-any.whl", hash = "sha256:27babd3cda2a6d50b30443204ee89830707d396671944c998b5975b031ac2b2c", size = 64847, upload-time = "2025-06-09T16:43:05.728Z" },
]

[[package]]
name = "rich"
version = "14.0.0"
source = { registry = "https://pypi.org/simple" }
dependencies = [
    { name = "markdown-it-py" },
    { name = "pygments" },
]
sdist = { url = "https://files.pythonhosted.org/packages/a1/53/830aa4c3066a8ab0ae9a9955976fb770fe9c6102117c8ec4ab3ea62d89e8/rich-14.0.0.tar.gz", hash = "sha256:82f1bc23a6a21ebca4ae0c45af9bdbc492ed20231dcb63f297d6d1021a9d5725", size = 224078, upload-time = "2025-03-30T14:15:14.23Z" }
wheels = [
    { url = "https://files.pythonhosted.org/packages/0d/9b/63f4c7ebc259242c89b3acafdb37b41d1185c07ff0011164674e9076b491/rich-14.0.0-py3-none-any.whl", hash = "sha256:1c9491e1951aac09caffd42f448ee3d04e58923ffe14993f6e83068dc395d7e0", size = 243229, upload-time = "2025-03-30T14:15:12.283Z" },
]

[[package]]
name = "rich-rst"
version = "1.3.1"
source = { registry = "https://pypi.org/simple" }
dependencies = [
    { name = "docutils" },
    { name = "rich" },
]
sdist = { url = "https://files.pythonhosted.org/packages/b0/69/5514c3a87b5f10f09a34bb011bc0927bc12c596c8dae5915604e71abc386/rich_rst-1.3.1.tar.gz", hash = "sha256:fad46e3ba42785ea8c1785e2ceaa56e0ffa32dbe5410dec432f37e4107c4f383", size = 13839, upload-time = "2024-04-30T04:40:38.125Z" }
wheels = [
    { url = "https://files.pythonhosted.org/packages/fd/bc/cc4e3dbc5e7992398dcb7a8eda0cbcf4fb792a0cdb93f857b478bf3cf884/rich_rst-1.3.1-py3-none-any.whl", hash = "sha256:498a74e3896507ab04492d326e794c3ef76e7cda078703aa592d1853d91098c1", size = 11621, upload-time = "2024-04-30T04:40:32.619Z" },
]

[[package]]
name = "rpds-py"
version = "0.26.0"
source = { registry = "https://pypi.org/simple" }
sdist = { url = "https://files.pythonhosted.org/packages/a5/aa/4456d84bbb54adc6a916fb10c9b374f78ac840337644e4a5eda229c81275/rpds_py-0.26.0.tar.gz", hash = "sha256:20dae58a859b0906f0685642e591056f1e787f3a8b39c8e8749a45dc7d26bdb0", size = 27385, upload-time = "2025-07-01T15:57:13.958Z" }
wheels = [
    { url = "https://files.pythonhosted.org/packages/ea/86/90eb87c6f87085868bd077c7a9938006eb1ce19ed4d06944a90d3560fce2/rpds_py-0.26.0-cp312-cp312-macosx_10_12_x86_64.whl", hash = "sha256:894514d47e012e794f1350f076c427d2347ebf82f9b958d554d12819849a369d", size = 363933, upload-time = "2025-07-01T15:54:15.734Z" },
    { url = "https://files.pythonhosted.org/packages/63/78/4469f24d34636242c924626082b9586f064ada0b5dbb1e9d096ee7a8e0c6/rpds_py-0.26.0-cp312-cp312-macosx_11_0_arm64.whl", hash = "sha256:fc921b96fa95a097add244da36a1d9e4f3039160d1d30f1b35837bf108c21136", size = 350447, upload-time = "2025-07-01T15:54:16.922Z" },
    { url = "https://files.pythonhosted.org/packages/ad/91/c448ed45efdfdade82348d5e7995e15612754826ea640afc20915119734f/rpds_py-0.26.0-cp312-cp312-manylinux_2_17_aarch64.manylinux2014_aarch64.whl", hash = "sha256:3e1157659470aa42a75448b6e943c895be8c70531c43cb78b9ba990778955582", size = 384711, upload-time = "2025-07-01T15:54:18.101Z" },
    { url = "https://files.pythonhosted.org/packages/ec/43/e5c86fef4be7f49828bdd4ecc8931f0287b1152c0bb0163049b3218740e7/rpds_py-0.26.0-cp312-cp312-manylinux_2_17_armv7l.manylinux2014_armv7l.whl", hash = "sha256:521ccf56f45bb3a791182dc6b88ae5f8fa079dd705ee42138c76deb1238e554e", size = 400865, upload-time = "2025-07-01T15:54:19.295Z" },
    { url = "https://files.pythonhosted.org/packages/55/34/e00f726a4d44f22d5c5fe2e5ddd3ac3d7fd3f74a175607781fbdd06fe375/rpds_py-0.26.0-cp312-cp312-manylinux_2_17_ppc64le.manylinux2014_ppc64le.whl", hash = "sha256:9def736773fd56b305c0eef698be5192c77bfa30d55a0e5885f80126c4831a15", size = 517763, upload-time = "2025-07-01T15:54:20.858Z" },
    { url = "https://files.pythonhosted.org/packages/52/1c/52dc20c31b147af724b16104500fba13e60123ea0334beba7b40e33354b4/rpds_py-0.26.0-cp312-cp312-manylinux_2_17_s390x.manylinux2014_s390x.whl", hash = "sha256:cdad4ea3b4513b475e027be79e5a0ceac8ee1c113a1a11e5edc3c30c29f964d8", size = 406651, upload-time = "2025-07-01T15:54:22.508Z" },
    { url = "https://files.pythonhosted.org/packages/2e/77/87d7bfabfc4e821caa35481a2ff6ae0b73e6a391bb6b343db2c91c2b9844/rpds_py-0.26.0-cp312-cp312-manylinux_2_17_x86_64.manylinux2014_x86_64.whl", hash = "sha256:82b165b07f416bdccf5c84546a484cc8f15137ca38325403864bfdf2b5b72f6a", size = 386079, upload-time = "2025-07-01T15:54:23.987Z" },
    { url = "https://files.pythonhosted.org/packages/e3/d4/7f2200c2d3ee145b65b3cddc4310d51f7da6a26634f3ac87125fd789152a/rpds_py-0.26.0-cp312-cp312-manylinux_2_5_i686.manylinux1_i686.whl", hash = "sha256:d04cab0a54b9dba4d278fe955a1390da3cf71f57feb78ddc7cb67cbe0bd30323", size = 421379, upload-time = "2025-07-01T15:54:25.073Z" },
    { url = "https://files.pythonhosted.org/packages/ae/13/9fdd428b9c820869924ab62236b8688b122baa22d23efdd1c566938a39ba/rpds_py-0.26.0-cp312-cp312-musllinux_1_2_aarch64.whl", hash = "sha256:79061ba1a11b6a12743a2b0f72a46aa2758613d454aa6ba4f5a265cc48850158", size = 562033, upload-time = "2025-07-01T15:54:26.225Z" },
    { url = "https://files.pythonhosted.org/packages/f3/e1/b69686c3bcbe775abac3a4c1c30a164a2076d28df7926041f6c0eb5e8d28/rpds_py-0.26.0-cp312-cp312-musllinux_1_2_i686.whl", hash = "sha256:f405c93675d8d4c5ac87364bb38d06c988e11028a64b52a47158a355079661f3", size = 591639, upload-time = "2025-07-01T15:54:27.424Z" },
    { url = "https://files.pythonhosted.org/packages/5c/c9/1e3d8c8863c84a90197ac577bbc3d796a92502124c27092413426f670990/rpds_py-0.26.0-cp312-cp312-musllinux_1_2_x86_64.whl", hash = "sha256:dafd4c44b74aa4bed4b250f1aed165b8ef5de743bcca3b88fc9619b6087093d2", size = 557105, upload-time = "2025-07-01T15:54:29.93Z" },
    { url = "https://files.pythonhosted.org/packages/9f/c5/90c569649057622959f6dcc40f7b516539608a414dfd54b8d77e3b201ac0/rpds_py-0.26.0-cp312-cp312-win32.whl", hash = "sha256:3da5852aad63fa0c6f836f3359647870e21ea96cf433eb393ffa45263a170d44", size = 223272, upload-time = "2025-07-01T15:54:31.128Z" },
    { url = "https://files.pythonhosted.org/packages/7d/16/19f5d9f2a556cfed454eebe4d354c38d51c20f3db69e7b4ce6cff904905d/rpds_py-0.26.0-cp312-cp312-win_amd64.whl", hash = "sha256:cf47cfdabc2194a669dcf7a8dbba62e37a04c5041d2125fae0233b720da6f05c", size = 234995, upload-time = "2025-07-01T15:54:32.195Z" },
    { url = "https://files.pythonhosted.org/packages/83/f0/7935e40b529c0e752dfaa7880224771b51175fce08b41ab4a92eb2fbdc7f/rpds_py-0.26.0-cp312-cp312-win_arm64.whl", hash = "sha256:20ab1ae4fa534f73647aad289003f1104092890849e0266271351922ed5574f8", size = 223198, upload-time = "2025-07-01T15:54:33.271Z" },
    { url = "https://files.pythonhosted.org/packages/6a/67/bb62d0109493b12b1c6ab00de7a5566aa84c0e44217c2d94bee1bd370da9/rpds_py-0.26.0-cp313-cp313-macosx_10_12_x86_64.whl", hash = "sha256:696764a5be111b036256c0b18cd29783fab22154690fc698062fc1b0084b511d", size = 363917, upload-time = "2025-07-01T15:54:34.755Z" },
    { url = "https://files.pythonhosted.org/packages/4b/f3/34e6ae1925a5706c0f002a8d2d7f172373b855768149796af87bd65dcdb9/rpds_py-0.26.0-cp313-cp313-macosx_11_0_arm64.whl", hash = "sha256:1e6c15d2080a63aaed876e228efe4f814bc7889c63b1e112ad46fdc8b368b9e1", size = 350073, upload-time = "2025-07-01T15:54:36.292Z" },
    { url = "https://files.pythonhosted.org/packages/75/83/1953a9d4f4e4de7fd0533733e041c28135f3c21485faaef56a8aadbd96b5/rpds_py-0.26.0-cp313-cp313-manylinux_2_17_aarch64.manylinux2014_aarch64.whl", hash = "sha256:390e3170babf42462739a93321e657444f0862c6d722a291accc46f9d21ed04e", size = 384214, upload-time = "2025-07-01T15:54:37.469Z" },
    { url = "https://files.pythonhosted.org/packages/48/0e/983ed1b792b3322ea1d065e67f4b230f3b96025f5ce3878cc40af09b7533/rpds_py-0.26.0-cp313-cp313-manylinux_2_17_armv7l.manylinux2014_armv7l.whl", hash = "sha256:7da84c2c74c0f5bc97d853d9e17bb83e2dcafcff0dc48286916001cc114379a1", size = 400113, upload-time = "2025-07-01T15:54:38.954Z" },
    { url = "https://files.pythonhosted.org/packages/69/7f/36c0925fff6f660a80be259c5b4f5e53a16851f946eb080351d057698528/rpds_py-0.26.0-cp313-cp313-manylinux_2_17_ppc64le.manylinux2014_ppc64le.whl", hash = "sha256:4c5fe114a6dd480a510b6d3661d09d67d1622c4bf20660a474507aaee7eeeee9", size = 515189, upload-time = "2025-07-01T15:54:40.57Z" },
    { url = "https://files.pythonhosted.org/packages/13/45/cbf07fc03ba7a9b54662c9badb58294ecfb24f828b9732970bd1a431ed5c/rpds_py-0.26.0-cp313-cp313-manylinux_2_17_s390x.manylinux2014_s390x.whl", hash = "sha256:3100b3090269f3a7ea727b06a6080d4eb7439dca4c0e91a07c5d133bb1727ea7", size = 406998, upload-time = "2025-07-01T15:54:43.025Z" },
    { url = "https://files.pythonhosted.org/packages/6c/b0/8fa5e36e58657997873fd6a1cf621285ca822ca75b4b3434ead047daa307/rpds_py-0.26.0-cp313-cp313-manylinux_2_17_x86_64.manylinux2014_x86_64.whl", hash = "sha256:2c03c9b0c64afd0320ae57de4c982801271c0c211aa2d37f3003ff5feb75bb04", size = 385903, upload-time = "2025-07-01T15:54:44.752Z" },
    { url = "https://files.pythonhosted.org/packages/4b/f7/b25437772f9f57d7a9fbd73ed86d0dcd76b4c7c6998348c070d90f23e315/rpds_py-0.26.0-cp313-cp313-manylinux_2_5_i686.manylinux1_i686.whl", hash = "sha256:5963b72ccd199ade6ee493723d18a3f21ba7d5b957017607f815788cef50eaf1", size = 419785, upload-time = "2025-07-01T15:54:46.043Z" },
    { url = "https://files.pythonhosted.org/packages/a7/6b/63ffa55743dfcb4baf2e9e77a0b11f7f97ed96a54558fcb5717a4b2cd732/rpds_py-0.26.0-cp313-cp313-musllinux_1_2_aarch64.whl", hash = "sha256:9da4e873860ad5bab3291438525cae80169daecbfafe5657f7f5fb4d6b3f96b9", size = 561329, upload-time = "2025-07-01T15:54:47.64Z" },
    { url = "https://files.pythonhosted.org/packages/2f/07/1f4f5e2886c480a2346b1e6759c00278b8a69e697ae952d82ae2e6ee5db0/rpds_py-0.26.0-cp313-cp313-musllinux_1_2_i686.whl", hash = "sha256:5afaddaa8e8c7f1f7b4c5c725c0070b6eed0228f705b90a1732a48e84350f4e9", size = 590875, upload-time = "2025-07-01T15:54:48.9Z" },
    { url = "https://files.pythonhosted.org/packages/cc/bc/e6639f1b91c3a55f8c41b47d73e6307051b6e246254a827ede730624c0f8/rpds_py-0.26.0-cp313-cp313-musllinux_1_2_x86_64.whl", hash = "sha256:4916dc96489616a6f9667e7526af8fa693c0fdb4f3acb0e5d9f4400eb06a47ba", size = 556636, upload-time = "2025-07-01T15:54:50.619Z" },
    { url = "https://files.pythonhosted.org/packages/05/4c/b3917c45566f9f9a209d38d9b54a1833f2bb1032a3e04c66f75726f28876/rpds_py-0.26.0-cp313-cp313-win32.whl", hash = "sha256:2a343f91b17097c546b93f7999976fd6c9d5900617aa848c81d794e062ab302b", size = 222663, upload-time = "2025-07-01T15:54:52.023Z" },
    { url = "https://files.pythonhosted.org/packages/e0/0b/0851bdd6025775aaa2365bb8de0697ee2558184c800bfef8d7aef5ccde58/rpds_py-0.26.0-cp313-cp313-win_amd64.whl", hash = "sha256:0a0b60701f2300c81b2ac88a5fb893ccfa408e1c4a555a77f908a2596eb875a5", size = 234428, upload-time = "2025-07-01T15:54:53.692Z" },
    { url = "https://files.pythonhosted.org/packages/ed/e8/a47c64ed53149c75fb581e14a237b7b7cd18217e969c30d474d335105622/rpds_py-0.26.0-cp313-cp313-win_arm64.whl", hash = "sha256:257d011919f133a4746958257f2c75238e3ff54255acd5e3e11f3ff41fd14256", size = 222571, upload-time = "2025-07-01T15:54:54.822Z" },
    { url = "https://files.pythonhosted.org/packages/89/bf/3d970ba2e2bcd17d2912cb42874107390f72873e38e79267224110de5e61/rpds_py-0.26.0-cp313-cp313t-macosx_10_12_x86_64.whl", hash = "sha256:529c8156d7506fba5740e05da8795688f87119cce330c244519cf706a4a3d618", size = 360475, upload-time = "2025-07-01T15:54:56.228Z" },
    { url = "https://files.pythonhosted.org/packages/82/9f/283e7e2979fc4ec2d8ecee506d5a3675fce5ed9b4b7cb387ea5d37c2f18d/rpds_py-0.26.0-cp313-cp313t-macosx_11_0_arm64.whl", hash = "sha256:f53ec51f9d24e9638a40cabb95078ade8c99251945dad8d57bf4aabe86ecee35", size = 346692, upload-time = "2025-07-01T15:54:58.561Z" },
    { url = "https://files.pythonhosted.org/packages/e3/03/7e50423c04d78daf391da3cc4330bdb97042fc192a58b186f2d5deb7befd/rpds_py-0.26.0-cp313-cp313t-manylinux_2_17_aarch64.manylinux2014_aarch64.whl", hash = "sha256:7ab504c4d654e4a29558eaa5bb8cea5fdc1703ea60a8099ffd9c758472cf913f", size = 379415, upload-time = "2025-07-01T15:54:59.751Z" },
    { url = "https://files.pythonhosted.org/packages/57/00/d11ee60d4d3b16808432417951c63df803afb0e0fc672b5e8d07e9edaaae/rpds_py-0.26.0-cp313-cp313t-manylinux_2_17_armv7l.manylinux2014_armv7l.whl", hash = "sha256:fd0641abca296bc1a00183fe44f7fced8807ed49d501f188faa642d0e4975b83", size = 391783, upload-time = "2025-07-01T15:55:00.898Z" },
    { url = "https://files.pythonhosted.org/packages/08/b3/1069c394d9c0d6d23c5b522e1f6546b65793a22950f6e0210adcc6f97c3e/rpds_py-0.26.0-cp313-cp313t-manylinux_2_17_ppc64le.manylinux2014_ppc64le.whl", hash = "sha256:69b312fecc1d017b5327afa81d4da1480f51c68810963a7336d92203dbb3d4f1", size = 512844, upload-time = "2025-07-01T15:55:02.201Z" },
    { url = "https://files.pythonhosted.org/packages/08/3b/c4fbf0926800ed70b2c245ceca99c49f066456755f5d6eb8863c2c51e6d0/rpds_py-0.26.0-cp313-cp313t-manylinux_2_17_s390x.manylinux2014_s390x.whl", hash = "sha256:c741107203954f6fc34d3066d213d0a0c40f7bb5aafd698fb39888af277c70d8", size = 402105, upload-time = "2025-07-01T15:55:03.698Z" },
    { url = "https://files.pythonhosted.org/packages/1c/b0/db69b52ca07413e568dae9dc674627a22297abb144c4d6022c6d78f1e5cc/rpds_py-0.26.0-cp313-cp313t-manylinux_2_17_x86_64.manylinux2014_x86_64.whl", hash = "sha256:fc3e55a7db08dc9a6ed5fb7103019d2c1a38a349ac41901f9f66d7f95750942f", size = 383440, upload-time = "2025-07-01T15:55:05.398Z" },
    { url = "https://files.pythonhosted.org/packages/4c/e1/c65255ad5b63903e56b3bb3ff9dcc3f4f5c3badde5d08c741ee03903e951/rpds_py-0.26.0-cp313-cp313t-manylinux_2_5_i686.manylinux1_i686.whl", hash = "sha256:9e851920caab2dbcae311fd28f4313c6953993893eb5c1bb367ec69d9a39e7ed", size = 412759, upload-time = "2025-07-01T15:55:08.316Z" },
    { url = "https://files.pythonhosted.org/packages/e4/22/bb731077872377a93c6e93b8a9487d0406c70208985831034ccdeed39c8e/rpds_py-0.26.0-cp313-cp313t-musllinux_1_2_aarch64.whl", hash = "sha256:dfbf280da5f876d0b00c81f26bedce274e72a678c28845453885a9b3c22ae632", size = 556032, upload-time = "2025-07-01T15:55:09.52Z" },
    { url = "https://files.pythonhosted.org/packages/e0/8b/393322ce7bac5c4530fb96fc79cc9ea2f83e968ff5f6e873f905c493e1c4/rpds_py-0.26.0-cp313-cp313t-musllinux_1_2_i686.whl", hash = "sha256:1cc81d14ddfa53d7f3906694d35d54d9d3f850ef8e4e99ee68bc0d1e5fed9a9c", size = 585416, upload-time = "2025-07-01T15:55:11.216Z" },
    { url = "https://files.pythonhosted.org/packages/49/ae/769dc372211835bf759319a7aae70525c6eb523e3371842c65b7ef41c9c6/rpds_py-0.26.0-cp313-cp313t-musllinux_1_2_x86_64.whl", hash = "sha256:dca83c498b4650a91efcf7b88d669b170256bf8017a5db6f3e06c2bf031f57e0", size = 554049, upload-time = "2025-07-01T15:55:13.004Z" },
    { url = "https://files.pythonhosted.org/packages/6b/f9/4c43f9cc203d6ba44ce3146246cdc38619d92c7bd7bad4946a3491bd5b70/rpds_py-0.26.0-cp313-cp313t-win32.whl", hash = "sha256:4d11382bcaf12f80b51d790dee295c56a159633a8e81e6323b16e55d81ae37e9", size = 218428, upload-time = "2025-07-01T15:55:14.486Z" },
    { url = "https://files.pythonhosted.org/packages/7e/8b/9286b7e822036a4a977f2f1e851c7345c20528dbd56b687bb67ed68a8ede/rpds_py-0.26.0-cp313-cp313t-win_amd64.whl", hash = "sha256:ff110acded3c22c033e637dd8896e411c7d3a11289b2edf041f86663dbc791e9", size = 231524, upload-time = "2025-07-01T15:55:15.745Z" },
    { url = "https://files.pythonhosted.org/packages/55/07/029b7c45db910c74e182de626dfdae0ad489a949d84a468465cd0ca36355/rpds_py-0.26.0-cp314-cp314-macosx_10_12_x86_64.whl", hash = "sha256:da619979df60a940cd434084355c514c25cf8eb4cf9a508510682f6c851a4f7a", size = 364292, upload-time = "2025-07-01T15:55:17.001Z" },
    { url = "https://files.pythonhosted.org/packages/13/d1/9b3d3f986216b4d1f584878dca15ce4797aaf5d372d738974ba737bf68d6/rpds_py-0.26.0-cp314-cp314-macosx_11_0_arm64.whl", hash = "sha256:ea89a2458a1a75f87caabefe789c87539ea4e43b40f18cff526052e35bbb4fdf", size = 350334, upload-time = "2025-07-01T15:55:18.922Z" },
    { url = "https://files.pythonhosted.org/packages/18/98/16d5e7bc9ec715fa9668731d0cf97f6b032724e61696e2db3d47aeb89214/rpds_py-0.26.0-cp314-cp314-manylinux_2_17_aarch64.manylinux2014_aarch64.whl", hash = "sha256:feac1045b3327a45944e7dcbeb57530339f6b17baff154df51ef8b0da34c8c12", size = 384875, upload-time = "2025-07-01T15:55:20.399Z" },
    { url = "https://files.pythonhosted.org/packages/f9/13/aa5e2b1ec5ab0e86a5c464d53514c0467bec6ba2507027d35fc81818358e/rpds_py-0.26.0-cp314-cp314-manylinux_2_17_armv7l.manylinux2014_armv7l.whl", hash = "sha256:b818a592bd69bfe437ee8368603d4a2d928c34cffcdf77c2e761a759ffd17d20", size = 399993, upload-time = "2025-07-01T15:55:21.729Z" },
    { url = "https://files.pythonhosted.org/packages/17/03/8021810b0e97923abdbab6474c8b77c69bcb4b2c58330777df9ff69dc559/rpds_py-0.26.0-cp314-cp314-manylinux_2_17_ppc64le.manylinux2014_ppc64le.whl", hash = "sha256:1a8b0dd8648709b62d9372fc00a57466f5fdeefed666afe3fea5a6c9539a0331", size = 516683, upload-time = "2025-07-01T15:55:22.918Z" },
    { url = "https://files.pythonhosted.org/packages/dc/b1/da8e61c87c2f3d836954239fdbbfb477bb7b54d74974d8f6fcb34342d166/rpds_py-0.26.0-cp314-cp314-manylinux_2_17_s390x.manylinux2014_s390x.whl", hash = "sha256:6d3498ad0df07d81112aa6ec6c95a7e7b1ae00929fb73e7ebee0f3faaeabad2f", size = 408825, upload-time = "2025-07-01T15:55:24.207Z" },
    { url = "https://files.pythonhosted.org/packages/38/bc/1fc173edaaa0e52c94b02a655db20697cb5fa954ad5a8e15a2c784c5cbdd/rpds_py-0.26.0-cp314-cp314-manylinux_2_17_x86_64.manylinux2014_x86_64.whl", hash = "sha256:24a4146ccb15be237fdef10f331c568e1b0e505f8c8c9ed5d67759dac58ac246", size = 387292, upload-time = "2025-07-01T15:55:25.554Z" },
    { url = "https://files.pythonhosted.org/packages/7c/eb/3a9bb4bd90867d21916f253caf4f0d0be7098671b6715ad1cead9fe7bab9/rpds_py-0.26.0-cp314-cp314-manylinux_2_5_i686.manylinux1_i686.whl", hash = "sha256:a9a63785467b2d73635957d32a4f6e73d5e4df497a16a6392fa066b753e87387", size = 420435, upload-time = "2025-07-01T15:55:27.798Z" },
    { url = "https://files.pythonhosted.org/packages/cd/16/e066dcdb56f5632713445271a3f8d3d0b426d51ae9c0cca387799df58b02/rpds_py-0.26.0-cp314-cp314-musllinux_1_2_aarch64.whl", hash = "sha256:de4ed93a8c91debfd5a047be327b7cc8b0cc6afe32a716bbbc4aedca9e2a83af", size = 562410, upload-time = "2025-07-01T15:55:29.057Z" },
    { url = "https://files.pythonhosted.org/packages/60/22/ddbdec7eb82a0dc2e455be44c97c71c232983e21349836ce9f272e8a3c29/rpds_py-0.26.0-cp314-cp314-musllinux_1_2_i686.whl", hash = "sha256:caf51943715b12af827696ec395bfa68f090a4c1a1d2509eb4e2cb69abbbdb33", size = 590724, upload-time = "2025-07-01T15:55:30.719Z" },
    { url = "https://files.pythonhosted.org/packages/2c/b4/95744085e65b7187d83f2fcb0bef70716a1ea0a9e5d8f7f39a86e5d83424/rpds_py-0.26.0-cp314-cp314-musllinux_1_2_x86_64.whl", hash = "sha256:4a59e5bc386de021f56337f757301b337d7ab58baa40174fb150accd480bc953", size = 558285, upload-time = "2025-07-01T15:55:31.981Z" },
    { url = "https://files.pythonhosted.org/packages/37/37/6309a75e464d1da2559446f9c811aa4d16343cebe3dbb73701e63f760caa/rpds_py-0.26.0-cp314-cp314-win32.whl", hash = "sha256:92c8db839367ef16a662478f0a2fe13e15f2227da3c1430a782ad0f6ee009ec9", size = 223459, upload-time = "2025-07-01T15:55:33.312Z" },
    { url = "https://files.pythonhosted.org/packages/d9/6f/8e9c11214c46098b1d1391b7e02b70bb689ab963db3b19540cba17315291/rpds_py-0.26.0-cp314-cp314-win_amd64.whl", hash = "sha256:b0afb8cdd034150d4d9f53926226ed27ad15b7f465e93d7468caaf5eafae0d37", size = 236083, upload-time = "2025-07-01T15:55:34.933Z" },
    { url = "https://files.pythonhosted.org/packages/47/af/9c4638994dd623d51c39892edd9d08e8be8220a4b7e874fa02c2d6e91955/rpds_py-0.26.0-cp314-cp314-win_arm64.whl", hash = "sha256:ca3f059f4ba485d90c8dc75cb5ca897e15325e4e609812ce57f896607c1c0867", size = 223291, upload-time = "2025-07-01T15:55:36.202Z" },
    { url = "https://files.pythonhosted.org/packages/4d/db/669a241144460474aab03e254326b32c42def83eb23458a10d163cb9b5ce/rpds_py-0.26.0-cp314-cp314t-macosx_10_12_x86_64.whl", hash = "sha256:5afea17ab3a126006dc2f293b14ffc7ef3c85336cf451564a0515ed7648033da", size = 361445, upload-time = "2025-07-01T15:55:37.483Z" },
    { url = "https://files.pythonhosted.org/packages/3b/2d/133f61cc5807c6c2fd086a46df0eb8f63a23f5df8306ff9f6d0fd168fecc/rpds_py-0.26.0-cp314-cp314t-macosx_11_0_arm64.whl", hash = "sha256:69f0c0a3df7fd3a7eec50a00396104bb9a843ea6d45fcc31c2d5243446ffd7a7", size = 347206, upload-time = "2025-07-01T15:55:38.828Z" },
    { url = "https://files.pythonhosted.org/packages/05/bf/0e8fb4c05f70273469eecf82f6ccf37248558526a45321644826555db31b/rpds_py-0.26.0-cp314-cp314t-manylinux_2_17_aarch64.manylinux2014_aarch64.whl", hash = "sha256:801a71f70f9813e82d2513c9a96532551fce1e278ec0c64610992c49c04c2dad", size = 380330, upload-time = "2025-07-01T15:55:40.175Z" },
    { url = "https://files.pythonhosted.org/packages/d4/a8/060d24185d8b24d3923322f8d0ede16df4ade226a74e747b8c7c978e3dd3/rpds_py-0.26.0-cp314-cp314t-manylinux_2_17_armv7l.manylinux2014_armv7l.whl", hash = "sha256:df52098cde6d5e02fa75c1f6244f07971773adb4a26625edd5c18fee906fa84d", size = 392254, upload-time = "2025-07-01T15:55:42.015Z" },
    { url = "https://files.pythonhosted.org/packages/b9/7b/7c2e8a9ee3e6bc0bae26bf29f5219955ca2fbb761dca996a83f5d2f773fe/rpds_py-0.26.0-cp314-cp314t-manylinux_2_17_ppc64le.manylinux2014_ppc64le.whl", hash = "sha256:9bc596b30f86dc6f0929499c9e574601679d0341a0108c25b9b358a042f51bca", size = 516094, upload-time = "2025-07-01T15:55:43.603Z" },
    { url = "https://files.pythonhosted.org/packages/75/d6/f61cafbed8ba1499b9af9f1777a2a199cd888f74a96133d8833ce5eaa9c5/rpds_py-0.26.0-cp314-cp314t-manylinux_2_17_s390x.manylinux2014_s390x.whl", hash = "sha256:9dfbe56b299cf5875b68eb6f0ebaadc9cac520a1989cac0db0765abfb3709c19", size = 402889, upload-time = "2025-07-01T15:55:45.275Z" },
    { url = "https://files.pythonhosted.org/packages/92/19/c8ac0a8a8df2dd30cdec27f69298a5c13e9029500d6d76718130f5e5be10/rpds_py-0.26.0-cp314-cp314t-manylinux_2_17_x86_64.manylinux2014_x86_64.whl", hash = "sha256:ac64f4b2bdb4ea622175c9ab7cf09444e412e22c0e02e906978b3b488af5fde8", size = 384301, upload-time = "2025-07-01T15:55:47.098Z" },
    { url = "https://files.pythonhosted.org/packages/41/e1/6b1859898bc292a9ce5776016c7312b672da00e25cec74d7beced1027286/rpds_py-0.26.0-cp314-cp314t-manylinux_2_5_i686.manylinux1_i686.whl", hash = "sha256:181ef9b6bbf9845a264f9aa45c31836e9f3c1f13be565d0d010e964c661d1e2b", size = 412891, upload-time = "2025-07-01T15:55:48.412Z" },
    { url = "https://files.pythonhosted.org/packages/ef/b9/ceb39af29913c07966a61367b3c08b4f71fad841e32c6b59a129d5974698/rpds_py-0.26.0-cp314-cp314t-musllinux_1_2_aarch64.whl", hash = "sha256:49028aa684c144ea502a8e847d23aed5e4c2ef7cadfa7d5eaafcb40864844b7a", size = 557044, upload-time = "2025-07-01T15:55:49.816Z" },
    { url = "https://files.pythonhosted.org/packages/2f/27/35637b98380731a521f8ec4f3fd94e477964f04f6b2f8f7af8a2d889a4af/rpds_py-0.26.0-cp314-cp314t-musllinux_1_2_i686.whl", hash = "sha256:e5d524d68a474a9688336045bbf76cb0def88549c1b2ad9dbfec1fb7cfbe9170", size = 585774, upload-time = "2025-07-01T15:55:51.192Z" },
    { url = "https://files.pythonhosted.org/packages/52/d9/3f0f105420fecd18551b678c9a6ce60bd23986098b252a56d35781b3e7e9/rpds_py-0.26.0-cp314-cp314t-musllinux_1_2_x86_64.whl", hash = "sha256:c1851f429b822831bd2edcbe0cfd12ee9ea77868f8d3daf267b189371671c80e", size = 554886, upload-time = "2025-07-01T15:55:52.541Z" },
    { url = "https://files.pythonhosted.org/packages/6b/c5/347c056a90dc8dd9bc240a08c527315008e1b5042e7a4cf4ac027be9d38a/rpds_py-0.26.0-cp314-cp314t-win32.whl", hash = "sha256:7bdb17009696214c3b66bb3590c6d62e14ac5935e53e929bcdbc5a495987a84f", size = 219027, upload-time = "2025-07-01T15:55:53.874Z" },
    { url = "https://files.pythonhosted.org/packages/75/04/5302cea1aa26d886d34cadbf2dc77d90d7737e576c0065f357b96dc7a1a6/rpds_py-0.26.0-cp314-cp314t-win_amd64.whl", hash = "sha256:f14440b9573a6f76b4ee4770c13f0b5921f71dde3b6fcb8dabbefd13b7fe05d7", size = 232821, upload-time = "2025-07-01T15:55:55.167Z" },
]

[[package]]
name = "ruff"
version = "0.12.4"
source = { registry = "https://pypi.org/simple" }
sdist = { url = "https://files.pythonhosted.org/packages/9b/ce/8d7dbedede481245b489b769d27e2934730791a9a82765cb94566c6e6abd/ruff-0.12.4.tar.gz", hash = "sha256:13efa16df6c6eeb7d0f091abae50f58e9522f3843edb40d56ad52a5a4a4b6873", size = 5131435, upload-time = "2025-07-17T17:27:19.138Z" }
wheels = [
    { url = "https://files.pythonhosted.org/packages/ae/9f/517bc5f61bad205b7f36684ffa5415c013862dee02f55f38a217bdbe7aa4/ruff-0.12.4-py3-none-linux_armv6l.whl", hash = "sha256:cb0d261dac457ab939aeb247e804125a5d521b21adf27e721895b0d3f83a0d0a", size = 10188824, upload-time = "2025-07-17T17:26:31.412Z" },
    { url = "https://files.pythonhosted.org/packages/28/83/691baae5a11fbbde91df01c565c650fd17b0eabed259e8b7563de17c6529/ruff-0.12.4-py3-none-macosx_10_12_x86_64.whl", hash = "sha256:55c0f4ca9769408d9b9bac530c30d3e66490bd2beb2d3dae3e4128a1f05c7442", size = 10884521, upload-time = "2025-07-17T17:26:35.084Z" },
    { url = "https://files.pythonhosted.org/packages/d6/8d/756d780ff4076e6dd035d058fa220345f8c458391f7edfb1c10731eedc75/ruff-0.12.4-py3-none-macosx_11_0_arm64.whl", hash = "sha256:a8224cc3722c9ad9044da7f89c4c1ec452aef2cfe3904365025dd2f51daeae0e", size = 10277653, upload-time = "2025-07-17T17:26:37.897Z" },
    { url = "https://files.pythonhosted.org/packages/8d/97/8eeee0f48ece153206dce730fc9e0e0ca54fd7f261bb3d99c0a4343a1892/ruff-0.12.4-py3-none-manylinux_2_17_aarch64.manylinux2014_aarch64.whl", hash = "sha256:e9949d01d64fa3672449a51ddb5d7548b33e130240ad418884ee6efa7a229586", size = 10485993, upload-time = "2025-07-17T17:26:40.68Z" },
    { url = "https://files.pythonhosted.org/packages/49/b8/22a43d23a1f68df9b88f952616c8508ea6ce4ed4f15353b8168c48b2d7e7/ruff-0.12.4-py3-none-manylinux_2_17_armv7l.manylinux2014_armv7l.whl", hash = "sha256:be0593c69df9ad1465e8a2d10e3defd111fdb62dcd5be23ae2c06da77e8fcffb", size = 10022824, upload-time = "2025-07-17T17:26:43.564Z" },
    { url = "https://files.pythonhosted.org/packages/cd/70/37c234c220366993e8cffcbd6cadbf332bfc848cbd6f45b02bade17e0149/ruff-0.12.4-py3-none-manylinux_2_17_i686.manylinux2014_i686.whl", hash = "sha256:a7dea966bcb55d4ecc4cc3270bccb6f87a337326c9dcd3c07d5b97000dbff41c", size = 11524414, upload-time = "2025-07-17T17:26:46.219Z" },
    { url = "https://files.pythonhosted.org/packages/14/77/c30f9964f481b5e0e29dd6a1fae1f769ac3fd468eb76fdd5661936edd262/ruff-0.12.4-py3-none-manylinux_2_17_ppc64.manylinux2014_ppc64.whl", hash = "sha256:afcfa3ab5ab5dd0e1c39bf286d829e042a15e966b3726eea79528e2e24d8371a", size = 12419216, upload-time = "2025-07-17T17:26:48.883Z" },
    { url = "https://files.pythonhosted.org/packages/6e/79/af7fe0a4202dce4ef62c5e33fecbed07f0178f5b4dd9c0d2fcff5ab4a47c/ruff-0.12.4-py3-none-manylinux_2_17_ppc64le.manylinux2014_ppc64le.whl", hash = "sha256:c057ce464b1413c926cdb203a0f858cd52f3e73dcb3270a3318d1630f6395bb3", size = 11976756, upload-time = "2025-07-17T17:26:51.754Z" },
    { url = "https://files.pythonhosted.org/packages/09/d1/33fb1fc00e20a939c305dbe2f80df7c28ba9193f7a85470b982815a2dc6a/ruff-0.12.4-py3-none-manylinux_2_17_s390x.manylinux2014_s390x.whl", hash = "sha256:e64b90d1122dc2713330350626b10d60818930819623abbb56535c6466cce045", size = 11020019, upload-time = "2025-07-17T17:26:54.265Z" },
    { url = "https://files.pythonhosted.org/packages/64/f4/e3cd7f7bda646526f09693e2e02bd83d85fff8a8222c52cf9681c0d30843/ruff-0.12.4-py3-none-manylinux_2_17_x86_64.manylinux2014_x86_64.whl", hash = "sha256:2abc48f3d9667fdc74022380b5c745873499ff827393a636f7a59da1515e7c57", size = 11277890, upload-time = "2025-07-17T17:26:56.914Z" },
    { url = "https://files.pythonhosted.org/packages/5e/d0/69a85fb8b94501ff1a4f95b7591505e8983f38823da6941eb5b6badb1e3a/ruff-0.12.4-py3-none-musllinux_1_2_aarch64.whl", hash = "sha256:2b2449dc0c138d877d629bea151bee8c0ae3b8e9c43f5fcaafcd0c0d0726b184", size = 10348539, upload-time = "2025-07-17T17:26:59.381Z" },
    { url = "https://files.pythonhosted.org/packages/16/a0/91372d1cb1678f7d42d4893b88c252b01ff1dffcad09ae0c51aa2542275f/ruff-0.12.4-py3-none-musllinux_1_2_armv7l.whl", hash = "sha256:56e45bb11f625db55f9b70477062e6a1a04d53628eda7784dce6e0f55fd549eb", size = 10009579, upload-time = "2025-07-17T17:27:02.462Z" },
    { url = "https://files.pythonhosted.org/packages/23/1b/c4a833e3114d2cc0f677e58f1df6c3b20f62328dbfa710b87a1636a5e8eb/ruff-0.12.4-py3-none-musllinux_1_2_i686.whl", hash = "sha256:478fccdb82ca148a98a9ff43658944f7ab5ec41c3c49d77cd99d44da019371a1", size = 10942982, upload-time = "2025-07-17T17:27:05.343Z" },
    { url = "https://files.pythonhosted.org/packages/ff/ce/ce85e445cf0a5dd8842f2f0c6f0018eedb164a92bdf3eda51984ffd4d989/ruff-0.12.4-py3-none-musllinux_1_2_x86_64.whl", hash = "sha256:0fc426bec2e4e5f4c4f182b9d2ce6a75c85ba9bcdbe5c6f2a74fcb8df437df4b", size = 11343331, upload-time = "2025-07-17T17:27:08.652Z" },
    { url = "https://files.pythonhosted.org/packages/35/cf/441b7fc58368455233cfb5b77206c849b6dfb48b23de532adcc2e50ccc06/ruff-0.12.4-py3-none-win32.whl", hash = "sha256:4de27977827893cdfb1211d42d84bc180fceb7b72471104671c59be37041cf93", size = 10267904, upload-time = "2025-07-17T17:27:11.814Z" },
    { url = "https://files.pythonhosted.org/packages/ce/7e/20af4a0df5e1299e7368d5ea4350412226afb03d95507faae94c80f00afd/ruff-0.12.4-py3-none-win_amd64.whl", hash = "sha256:fe0b9e9eb23736b453143d72d2ceca5db323963330d5b7859d60d101147d461a", size = 11209038, upload-time = "2025-07-17T17:27:14.417Z" },
    { url = "https://files.pythonhosted.org/packages/11/02/8857d0dfb8f44ef299a5dfd898f673edefb71e3b533b3b9d2db4c832dd13/ruff-0.12.4-py3-none-win_arm64.whl", hash = "sha256:0618ec4442a83ab545e5b71202a5c0ed7791e8471435b94e655b570a5031a98e", size = 10469336, upload-time = "2025-07-17T17:27:16.913Z" },
]

[[package]]
name = "safetensors"
version = "0.5.3"
source = { registry = "https://pypi.org/simple" }
sdist = { url = "https://files.pythonhosted.org/packages/71/7e/2d5d6ee7b40c0682315367ec7475693d110f512922d582fef1bd4a63adc3/safetensors-0.5.3.tar.gz", hash = "sha256:b6b0d6ecacec39a4fdd99cc19f4576f5219ce858e6fd8dbe7609df0b8dc56965", size = 67210, upload-time = "2025-02-26T09:15:13.155Z" }
wheels = [
    { url = "https://files.pythonhosted.org/packages/18/ae/88f6c49dbd0cc4da0e08610019a3c78a7d390879a919411a410a1876d03a/safetensors-0.5.3-cp38-abi3-macosx_10_12_x86_64.whl", hash = "sha256:bd20eb133db8ed15b40110b7c00c6df51655a2998132193de2f75f72d99c7073", size = 436917, upload-time = "2025-02-26T09:15:03.702Z" },
    { url = "https://files.pythonhosted.org/packages/b8/3b/11f1b4a2f5d2ab7da34ecc062b0bc301f2be024d110a6466726bec8c055c/safetensors-0.5.3-cp38-abi3-macosx_11_0_arm64.whl", hash = "sha256:21d01c14ff6c415c485616b8b0bf961c46b3b343ca59110d38d744e577f9cce7", size = 418419, upload-time = "2025-02-26T09:15:01.765Z" },
    { url = "https://files.pythonhosted.org/packages/5d/9a/add3e6fef267658075c5a41573c26d42d80c935cdc992384dfae435feaef/safetensors-0.5.3-cp38-abi3-manylinux_2_17_aarch64.manylinux2014_aarch64.whl", hash = "sha256:11bce6164887cd491ca75c2326a113ba934be596e22b28b1742ce27b1d076467", size = 459493, upload-time = "2025-02-26T09:14:51.812Z" },
    { url = "https://files.pythonhosted.org/packages/df/5c/bf2cae92222513cc23b3ff85c4a1bb2811a2c3583ac0f8e8d502751de934/safetensors-0.5.3-cp38-abi3-manylinux_2_17_armv7l.manylinux2014_armv7l.whl", hash = "sha256:4a243be3590bc3301c821da7a18d87224ef35cbd3e5f5727e4e0728b8172411e", size = 472400, upload-time = "2025-02-26T09:14:53.549Z" },
    { url = "https://files.pythonhosted.org/packages/58/11/7456afb740bd45782d0f4c8e8e1bb9e572f1bf82899fb6ace58af47b4282/safetensors-0.5.3-cp38-abi3-manylinux_2_17_ppc64le.manylinux2014_ppc64le.whl", hash = "sha256:8bd84b12b1670a6f8e50f01e28156422a2bc07fb16fc4e98bded13039d688a0d", size = 522891, upload-time = "2025-02-26T09:14:55.717Z" },
    { url = "https://files.pythonhosted.org/packages/57/3d/fe73a9d2ace487e7285f6e157afee2383bd1ddb911b7cb44a55cf812eae3/safetensors-0.5.3-cp38-abi3-manylinux_2_17_s390x.manylinux2014_s390x.whl", hash = "sha256:391ac8cab7c829452175f871fcaf414aa1e292b5448bd02620f675a7f3e7abb9", size = 537694, upload-time = "2025-02-26T09:14:57.036Z" },
    { url = "https://files.pythonhosted.org/packages/a6/f8/dae3421624fcc87a89d42e1898a798bc7ff72c61f38973a65d60df8f124c/safetensors-0.5.3-cp38-abi3-manylinux_2_17_x86_64.manylinux2014_x86_64.whl", hash = "sha256:cead1fa41fc54b1e61089fa57452e8834f798cb1dc7a09ba3524f1eb08e0317a", size = 471642, upload-time = "2025-02-26T09:15:00.544Z" },
    { url = "https://files.pythonhosted.org/packages/ce/20/1fbe16f9b815f6c5a672f5b760951e20e17e43f67f231428f871909a37f6/safetensors-0.5.3-cp38-abi3-manylinux_2_5_i686.manylinux1_i686.whl", hash = "sha256:1077f3e94182d72618357b04b5ced540ceb71c8a813d3319f1aba448e68a770d", size = 502241, upload-time = "2025-02-26T09:14:58.303Z" },
    { url = "https://files.pythonhosted.org/packages/5f/18/8e108846b506487aa4629fe4116b27db65c3dde922de2c8e0cc1133f3f29/safetensors-0.5.3-cp38-abi3-musllinux_1_2_aarch64.whl", hash = "sha256:799021e78287bac619c7b3f3606730a22da4cda27759ddf55d37c8db7511c74b", size = 638001, upload-time = "2025-02-26T09:15:05.79Z" },
    { url = "https://files.pythonhosted.org/packages/82/5a/c116111d8291af6c8c8a8b40628fe833b9db97d8141c2a82359d14d9e078/safetensors-0.5.3-cp38-abi3-musllinux_1_2_armv7l.whl", hash = "sha256:df26da01aaac504334644e1b7642fa000bfec820e7cef83aeac4e355e03195ff", size = 734013, upload-time = "2025-02-26T09:15:07.892Z" },
    { url = "https://files.pythonhosted.org/packages/7d/ff/41fcc4d3b7de837963622e8610d998710705bbde9a8a17221d85e5d0baad/safetensors-0.5.3-cp38-abi3-musllinux_1_2_i686.whl", hash = "sha256:32c3ef2d7af8b9f52ff685ed0bc43913cdcde135089ae322ee576de93eae5135", size = 670687, upload-time = "2025-02-26T09:15:09.979Z" },
    { url = "https://files.pythonhosted.org/packages/40/ad/2b113098e69c985a3d8fbda4b902778eae4a35b7d5188859b4a63d30c161/safetensors-0.5.3-cp38-abi3-musllinux_1_2_x86_64.whl", hash = "sha256:37f1521be045e56fc2b54c606d4455573e717b2d887c579ee1dbba5f868ece04", size = 643147, upload-time = "2025-02-26T09:15:11.185Z" },
    { url = "https://files.pythonhosted.org/packages/0a/0c/95aeb51d4246bd9a3242d3d8349c1112b4ee7611a4b40f0c5c93b05f001d/safetensors-0.5.3-cp38-abi3-win32.whl", hash = "sha256:cfc0ec0846dcf6763b0ed3d1846ff36008c6e7290683b61616c4b040f6a54ace", size = 296677, upload-time = "2025-02-26T09:15:16.554Z" },
    { url = "https://files.pythonhosted.org/packages/69/e2/b011c38e5394c4c18fb5500778a55ec43ad6106126e74723ffaee246f56e/safetensors-0.5.3-cp38-abi3-win_amd64.whl", hash = "sha256:836cbbc320b47e80acd40e44c8682db0e8ad7123209f69b093def21ec7cafd11", size = 308878, upload-time = "2025-02-26T09:15:14.99Z" },
]

[[package]]
name = "scikit-learn"
version = "1.7.1"
source = { registry = "https://pypi.org/simple" }
dependencies = [
    { name = "joblib" },
    { name = "numpy" },
    { name = "scipy" },
    { name = "threadpoolctl" },
]
sdist = { url = "https://files.pythonhosted.org/packages/41/84/5f4af978fff619706b8961accac84780a6d298d82a8873446f72edb4ead0/scikit_learn-1.7.1.tar.gz", hash = "sha256:24b3f1e976a4665aa74ee0fcaac2b8fccc6ae77c8e07ab25da3ba6d3292b9802", size = 7190445, upload-time = "2025-07-18T08:01:54.5Z" }
wheels = [
    { url = "https://files.pythonhosted.org/packages/cb/16/57f176585b35ed865f51b04117947fe20f130f78940c6477b6d66279c9c2/scikit_learn-1.7.1-cp312-cp312-macosx_10_13_x86_64.whl", hash = "sha256:3cee419b49b5bbae8796ecd690f97aa412ef1674410c23fc3257c6b8b85b8087", size = 9260431, upload-time = "2025-07-18T08:01:22.77Z" },
    { url = "https://files.pythonhosted.org/packages/67/4e/899317092f5efcab0e9bc929e3391341cec8fb0e816c4789686770024580/scikit_learn-1.7.1-cp312-cp312-macosx_12_0_arm64.whl", hash = "sha256:2fd8b8d35817b0d9ebf0b576f7d5ffbbabdb55536b0655a8aaae629d7ffd2e1f", size = 8637191, upload-time = "2025-07-18T08:01:24.731Z" },
    { url = "https://files.pythonhosted.org/packages/f3/1b/998312db6d361ded1dd56b457ada371a8d8d77ca2195a7d18fd8a1736f21/scikit_learn-1.7.1-cp312-cp312-manylinux2014_x86_64.manylinux_2_17_x86_64.whl", hash = "sha256:588410fa19a96a69763202f1d6b7b91d5d7a5d73be36e189bc6396bfb355bd87", size = 9486346, upload-time = "2025-07-18T08:01:26.713Z" },
    { url = "https://files.pythonhosted.org/packages/ad/09/a2aa0b4e644e5c4ede7006748f24e72863ba2ae71897fecfd832afea01b4/scikit_learn-1.7.1-cp312-cp312-manylinux_2_27_aarch64.manylinux_2_28_aarch64.whl", hash = "sha256:e3142f0abe1ad1d1c31a2ae987621e41f6b578144a911ff4ac94781a583adad7", size = 9290988, upload-time = "2025-07-18T08:01:28.938Z" },
    { url = "https://files.pythonhosted.org/packages/15/fa/c61a787e35f05f17fc10523f567677ec4eeee5f95aa4798dbbbcd9625617/scikit_learn-1.7.1-cp312-cp312-win_amd64.whl", hash = "sha256:3ddd9092c1bd469acab337d87930067c87eac6bd544f8d5027430983f1e1ae88", size = 8735568, upload-time = "2025-07-18T08:01:30.936Z" },
    { url = "https://files.pythonhosted.org/packages/52/f8/e0533303f318a0f37b88300d21f79b6ac067188d4824f1047a37214ab718/scikit_learn-1.7.1-cp313-cp313-macosx_10_13_x86_64.whl", hash = "sha256:b7839687fa46d02e01035ad775982f2470be2668e13ddd151f0f55a5bf123bae", size = 9213143, upload-time = "2025-07-18T08:01:32.942Z" },
    { url = "https://files.pythonhosted.org/packages/71/f3/f1df377d1bdfc3e3e2adc9c119c238b182293e6740df4cbeac6de2cc3e23/scikit_learn-1.7.1-cp313-cp313-macosx_12_0_arm64.whl", hash = "sha256:a10f276639195a96c86aa572ee0698ad64ee939a7b042060b98bd1930c261d10", size = 8591977, upload-time = "2025-07-18T08:01:34.967Z" },
    { url = "https://files.pythonhosted.org/packages/99/72/c86a4cd867816350fe8dee13f30222340b9cd6b96173955819a5561810c5/scikit_learn-1.7.1-cp313-cp313-manylinux2014_x86_64.manylinux_2_17_x86_64.whl", hash = "sha256:13679981fdaebc10cc4c13c43344416a86fcbc61449cb3e6517e1df9d12c8309", size = 9436142, upload-time = "2025-07-18T08:01:37.397Z" },
    { url = "https://files.pythonhosted.org/packages/e8/66/277967b29bd297538dc7a6ecfb1a7dce751beabd0d7f7a2233be7a4f7832/scikit_learn-1.7.1-cp313-cp313-manylinux_2_27_aarch64.manylinux_2_28_aarch64.whl", hash = "sha256:4f1262883c6a63f067a980a8cdd2d2e7f2513dddcef6a9eaada6416a7a7cbe43", size = 9282996, upload-time = "2025-07-18T08:01:39.721Z" },
    { url = "https://files.pythonhosted.org/packages/e2/47/9291cfa1db1dae9880420d1e07dbc7e8dd4a7cdbc42eaba22512e6bde958/scikit_learn-1.7.1-cp313-cp313-win_amd64.whl", hash = "sha256:ca6d31fb10e04d50bfd2b50d66744729dbb512d4efd0223b864e2fdbfc4cee11", size = 8707418, upload-time = "2025-07-18T08:01:42.124Z" },
    { url = "https://files.pythonhosted.org/packages/61/95/45726819beccdaa34d3362ea9b2ff9f2b5d3b8bf721bd632675870308ceb/scikit_learn-1.7.1-cp313-cp313t-macosx_10_13_x86_64.whl", hash = "sha256:781674d096303cfe3d351ae6963ff7c958db61cde3421cd490e3a5a58f2a94ae", size = 9561466, upload-time = "2025-07-18T08:01:44.195Z" },
    { url = "https://files.pythonhosted.org/packages/ee/1c/6f4b3344805de783d20a51eb24d4c9ad4b11a7f75c1801e6ec6d777361fd/scikit_learn-1.7.1-cp313-cp313t-macosx_12_0_arm64.whl", hash = "sha256:10679f7f125fe7ecd5fad37dd1aa2daae7e3ad8df7f3eefa08901b8254b3e12c", size = 9040467, upload-time = "2025-07-18T08:01:46.671Z" },
    { url = "https://files.pythonhosted.org/packages/6f/80/abe18fe471af9f1d181904203d62697998b27d9b62124cd281d740ded2f9/scikit_learn-1.7.1-cp313-cp313t-manylinux2014_x86_64.manylinux_2_17_x86_64.whl", hash = "sha256:1f812729e38c8cb37f760dce71a9b83ccfb04f59b3dca7c6079dcdc60544fa9e", size = 9532052, upload-time = "2025-07-18T08:01:48.676Z" },
    { url = "https://files.pythonhosted.org/packages/14/82/b21aa1e0c4cee7e74864d3a5a721ab8fcae5ca55033cb6263dca297ed35b/scikit_learn-1.7.1-cp313-cp313t-manylinux_2_27_aarch64.manylinux_2_28_aarch64.whl", hash = "sha256:88e1a20131cf741b84b89567e1717f27a2ced228e0f29103426102bc2e3b8ef7", size = 9361575, upload-time = "2025-07-18T08:01:50.639Z" },
    { url = "https://files.pythonhosted.org/packages/f2/20/f4777fcd5627dc6695fa6b92179d0edb7a3ac1b91bcd9a1c7f64fa7ade23/scikit_learn-1.7.1-cp313-cp313t-win_amd64.whl", hash = "sha256:b1bd1d919210b6a10b7554b717c9000b5485aa95a1d0f177ae0d7ee8ec750da5", size = 9277310, upload-time = "2025-07-18T08:01:52.547Z" },
]

[[package]]
name = "scipy"
version = "1.16.0"
source = { registry = "https://pypi.org/simple" }
dependencies = [
    { name = "numpy" },
]
sdist = { url = "https://files.pythonhosted.org/packages/81/18/b06a83f0c5ee8cddbde5e3f3d0bb9b702abfa5136ef6d4620ff67df7eee5/scipy-1.16.0.tar.gz", hash = "sha256:b5ef54021e832869c8cfb03bc3bf20366cbcd426e02a58e8a58d7584dfbb8f62", size = 30581216, upload-time = "2025-06-22T16:27:55.782Z" }
wheels = [
    { url = "https://files.pythonhosted.org/packages/01/c0/c943bc8d2bbd28123ad0f4f1eef62525fa1723e84d136b32965dcb6bad3a/scipy-1.16.0-cp312-cp312-macosx_10_14_x86_64.whl", hash = "sha256:7eb6bd33cef4afb9fa5f1fb25df8feeb1e52d94f21a44f1d17805b41b1da3180", size = 36459071, upload-time = "2025-06-22T16:19:06.605Z" },
    { url = "https://files.pythonhosted.org/packages/99/0d/270e2e9f1a4db6ffbf84c9a0b648499842046e4e0d9b2275d150711b3aba/scipy-1.16.0-cp312-cp312-macosx_12_0_arm64.whl", hash = "sha256:1dbc8fdba23e4d80394ddfab7a56808e3e6489176d559c6c71935b11a2d59db1", size = 28490500, upload-time = "2025-06-22T16:19:11.775Z" },
    { url = "https://files.pythonhosted.org/packages/1c/22/01d7ddb07cff937d4326198ec8d10831367a708c3da72dfd9b7ceaf13028/scipy-1.16.0-cp312-cp312-macosx_14_0_arm64.whl", hash = "sha256:7dcf42c380e1e3737b343dec21095c9a9ad3f9cbe06f9c05830b44b1786c9e90", size = 20762345, upload-time = "2025-06-22T16:19:15.813Z" },
    { url = "https://files.pythonhosted.org/packages/34/7f/87fd69856569ccdd2a5873fe5d7b5bbf2ad9289d7311d6a3605ebde3a94b/scipy-1.16.0-cp312-cp312-macosx_14_0_x86_64.whl", hash = "sha256:26ec28675f4a9d41587266084c626b02899db373717d9312fa96ab17ca1ae94d", size = 23418563, upload-time = "2025-06-22T16:19:20.746Z" },
    { url = "https://files.pythonhosted.org/packages/f6/f1/e4f4324fef7f54160ab749efbab6a4bf43678a9eb2e9817ed71a0a2fd8de/scipy-1.16.0-cp312-cp312-manylinux2014_aarch64.manylinux_2_17_aarch64.whl", hash = "sha256:952358b7e58bd3197cfbd2f2f2ba829f258404bdf5db59514b515a8fe7a36c52", size = 33203951, upload-time = "2025-06-22T16:19:25.813Z" },
    { url = "https://files.pythonhosted.org/packages/6d/f0/b6ac354a956384fd8abee2debbb624648125b298f2c4a7b4f0d6248048a5/scipy-1.16.0-cp312-cp312-manylinux2014_x86_64.manylinux_2_17_x86_64.whl", hash = "sha256:03931b4e870c6fef5b5c0970d52c9f6ddd8c8d3e934a98f09308377eba6f3824", size = 35070225, upload-time = "2025-06-22T16:19:31.416Z" },
    { url = "https://files.pythonhosted.org/packages/e5/73/5cbe4a3fd4bc3e2d67ffad02c88b83edc88f381b73ab982f48f3df1a7790/scipy-1.16.0-cp312-cp312-musllinux_1_2_aarch64.whl", hash = "sha256:512c4f4f85912767c351a0306824ccca6fd91307a9f4318efe8fdbd9d30562ef", size = 35389070, upload-time = "2025-06-22T16:19:37.387Z" },
    { url = "https://files.pythonhosted.org/packages/86/e8/a60da80ab9ed68b31ea5a9c6dfd3c2f199347429f229bf7f939a90d96383/scipy-1.16.0-cp312-cp312-musllinux_1_2_x86_64.whl", hash = "sha256:e69f798847e9add03d512eaf5081a9a5c9a98757d12e52e6186ed9681247a1ac", size = 37825287, upload-time = "2025-06-22T16:19:43.375Z" },
    { url = "https://files.pythonhosted.org/packages/ea/b5/29fece1a74c6a94247f8a6fb93f5b28b533338e9c34fdcc9cfe7a939a767/scipy-1.16.0-cp312-cp312-win_amd64.whl", hash = "sha256:adf9b1999323ba335adc5d1dc7add4781cb5a4b0ef1e98b79768c05c796c4e49", size = 38431929, upload-time = "2025-06-22T16:19:49.385Z" },
    { url = "https://files.pythonhosted.org/packages/46/95/0746417bc24be0c2a7b7563946d61f670a3b491b76adede420e9d173841f/scipy-1.16.0-cp313-cp313-macosx_10_14_x86_64.whl", hash = "sha256:e9f414cbe9ca289a73e0cc92e33a6a791469b6619c240aa32ee18abdce8ab451", size = 36418162, upload-time = "2025-06-22T16:19:56.3Z" },
    { url = "https://files.pythonhosted.org/packages/19/5a/914355a74481b8e4bbccf67259bbde171348a3f160b67b4945fbc5f5c1e5/scipy-1.16.0-cp313-cp313-macosx_12_0_arm64.whl", hash = "sha256:bbba55fb97ba3cdef9b1ee973f06b09d518c0c7c66a009c729c7d1592be1935e", size = 28465985, upload-time = "2025-06-22T16:20:01.238Z" },
    { url = "https://files.pythonhosted.org/packages/58/46/63477fc1246063855969cbefdcee8c648ba4b17f67370bd542ba56368d0b/scipy-1.16.0-cp313-cp313-macosx_14_0_arm64.whl", hash = "sha256:58e0d4354eacb6004e7aa1cd350e5514bd0270acaa8d5b36c0627bb3bb486974", size = 20737961, upload-time = "2025-06-22T16:20:05.913Z" },
    { url = "https://files.pythonhosted.org/packages/93/86/0fbb5588b73555e40f9d3d6dde24ee6fac7d8e301a27f6f0cab9d8f66ff2/scipy-1.16.0-cp313-cp313-macosx_14_0_x86_64.whl", hash = "sha256:75b2094ec975c80efc273567436e16bb794660509c12c6a31eb5c195cbf4b6dc", size = 23377941, upload-time = "2025-06-22T16:20:10.668Z" },
    { url = "https://files.pythonhosted.org/packages/ca/80/a561f2bf4c2da89fa631b3cbf31d120e21ea95db71fd9ec00cb0247c7a93/scipy-1.16.0-cp313-cp313-manylinux2014_aarch64.manylinux_2_17_aarch64.whl", hash = "sha256:6b65d232157a380fdd11a560e7e21cde34fdb69d65c09cb87f6cc024ee376351", size = 33196703, upload-time = "2025-06-22T16:20:16.097Z" },
    { url = "https://files.pythonhosted.org/packages/11/6b/3443abcd0707d52e48eb315e33cc669a95e29fc102229919646f5a501171/scipy-1.16.0-cp313-cp313-manylinux2014_x86_64.manylinux_2_17_x86_64.whl", hash = "sha256:1d8747f7736accd39289943f7fe53a8333be7f15a82eea08e4afe47d79568c32", size = 35083410, upload-time = "2025-06-22T16:20:21.734Z" },
    { url = "https://files.pythonhosted.org/packages/20/ab/eb0fc00e1e48961f1bd69b7ad7e7266896fe5bad4ead91b5fc6b3561bba4/scipy-1.16.0-cp313-cp313-musllinux_1_2_aarch64.whl", hash = "sha256:eb9f147a1b8529bb7fec2a85cf4cf42bdfadf9e83535c309a11fdae598c88e8b", size = 35387829, upload-time = "2025-06-22T16:20:27.548Z" },
    { url = "https://files.pythonhosted.org/packages/57/9e/d6fc64e41fad5d481c029ee5a49eefc17f0b8071d636a02ceee44d4a0de2/scipy-1.16.0-cp313-cp313-musllinux_1_2_x86_64.whl", hash = "sha256:d2b83c37edbfa837a8923d19c749c1935ad3d41cf196006a24ed44dba2ec4358", size = 37841356, upload-time = "2025-06-22T16:20:35.112Z" },
    { url = "https://files.pythonhosted.org/packages/7c/a7/4c94bbe91f12126b8bf6709b2471900577b7373a4fd1f431f28ba6f81115/scipy-1.16.0-cp313-cp313-win_amd64.whl", hash = "sha256:79a3c13d43c95aa80b87328a46031cf52508cf5f4df2767602c984ed1d3c6bbe", size = 38403710, upload-time = "2025-06-22T16:21:54.473Z" },
    { url = "https://files.pythonhosted.org/packages/47/20/965da8497f6226e8fa90ad3447b82ed0e28d942532e92dd8b91b43f100d4/scipy-1.16.0-cp313-cp313t-macosx_10_14_x86_64.whl", hash = "sha256:f91b87e1689f0370690e8470916fe1b2308e5b2061317ff76977c8f836452a47", size = 36813833, upload-time = "2025-06-22T16:20:43.925Z" },
    { url = "https://files.pythonhosted.org/packages/28/f4/197580c3dac2d234e948806e164601c2df6f0078ed9f5ad4a62685b7c331/scipy-1.16.0-cp313-cp313t-macosx_12_0_arm64.whl", hash = "sha256:88a6ca658fb94640079e7a50b2ad3b67e33ef0f40e70bdb7dc22017dae73ac08", size = 28974431, upload-time = "2025-06-22T16:20:51.302Z" },
    { url = "https://files.pythonhosted.org/packages/8a/fc/e18b8550048d9224426e76906694c60028dbdb65d28b1372b5503914b89d/scipy-1.16.0-cp313-cp313t-macosx_14_0_arm64.whl", hash = "sha256:ae902626972f1bd7e4e86f58fd72322d7f4ec7b0cfc17b15d4b7006efc385176", size = 21246454, upload-time = "2025-06-22T16:20:57.276Z" },
    { url = "https://files.pythonhosted.org/packages/8c/48/07b97d167e0d6a324bfd7484cd0c209cc27338b67e5deadae578cf48e809/scipy-1.16.0-cp313-cp313t-macosx_14_0_x86_64.whl", hash = "sha256:8cb824c1fc75ef29893bc32b3ddd7b11cf9ab13c1127fe26413a05953b8c32ed", size = 23772979, upload-time = "2025-06-22T16:21:03.363Z" },
    { url = "https://files.pythonhosted.org/packages/4c/4f/9efbd3f70baf9582edf271db3002b7882c875ddd37dc97f0f675ad68679f/scipy-1.16.0-cp313-cp313t-manylinux2014_aarch64.manylinux_2_17_aarch64.whl", hash = "sha256:de2db7250ff6514366a9709c2cba35cb6d08498e961cba20d7cff98a7ee88938", size = 33341972, upload-time = "2025-06-22T16:21:11.14Z" },
    { url = "https://files.pythonhosted.org/packages/3f/dc/9e496a3c5dbe24e76ee24525155ab7f659c20180bab058ef2c5fa7d9119c/scipy-1.16.0-cp313-cp313t-manylinux2014_x86_64.manylinux_2_17_x86_64.whl", hash = "sha256:e85800274edf4db8dd2e4e93034f92d1b05c9421220e7ded9988b16976f849c1", size = 35185476, upload-time = "2025-06-22T16:21:19.156Z" },
    { url = "https://files.pythonhosted.org/packages/ce/b3/21001cff985a122ba434c33f2c9d7d1dc3b669827e94f4fc4e1fe8b9dfd8/scipy-1.16.0-cp313-cp313t-musllinux_1_2_aarch64.whl", hash = "sha256:4f720300a3024c237ace1cb11f9a84c38beb19616ba7c4cdcd771047a10a1706", size = 35570990, upload-time = "2025-06-22T16:21:27.797Z" },
    { url = "https://files.pythonhosted.org/packages/e5/d3/7ba42647d6709251cdf97043d0c107e0317e152fa2f76873b656b509ff55/scipy-1.16.0-cp313-cp313t-musllinux_1_2_x86_64.whl", hash = "sha256:aad603e9339ddb676409b104c48a027e9916ce0d2838830691f39552b38a352e", size = 37950262, upload-time = "2025-06-22T16:21:36.976Z" },
    { url = "https://files.pythonhosted.org/packages/eb/c4/231cac7a8385394ebbbb4f1ca662203e9d8c332825ab4f36ffc3ead09a42/scipy-1.16.0-cp313-cp313t-win_amd64.whl", hash = "sha256:f56296fefca67ba605fd74d12f7bd23636267731a72cb3947963e76b8c0a25db", size = 38515076, upload-time = "2025-06-22T16:21:45.694Z" },
]

[[package]]
name = "sentence-transformers"
version = "5.0.0"
source = { registry = "https://pypi.org/simple" }
dependencies = [
    { name = "huggingface-hub" },
    { name = "pillow" },
    { name = "scikit-learn" },
    { name = "scipy" },
    { name = "torch" },
    { name = "tqdm" },
    { name = "transformers" },
    { name = "typing-extensions" },
]
sdist = { url = "https://files.pythonhosted.org/packages/99/69/2a29773b43a24ee04eb26af492d85d520b30a86cfef22a0885e77e9c4a16/sentence_transformers-5.0.0.tar.gz", hash = "sha256:e5a411845910275fd166bacb01d28b7f79537d3550628ae42309dbdd3d5670d1", size = 366847, upload-time = "2025-07-01T13:01:33.04Z" }
wheels = [
    { url = "https://files.pythonhosted.org/packages/6f/ff/178f08ea5ebc1f9193d9de7f601efe78c01748347875c8438f66f5cecc19/sentence_transformers-5.0.0-py3-none-any.whl", hash = "sha256:346240f9cc6b01af387393f03e103998190dfb0826a399d0c38a81a05c7a5d76", size = 470191, upload-time = "2025-07-01T13:01:31.619Z" },
]

[[package]]
name = "setuptools"
version = "80.9.0"
source = { registry = "https://pypi.org/simple" }
sdist = { url = "https://files.pythonhosted.org/packages/18/5d/3bf57dcd21979b887f014ea83c24ae194cfcd12b9e0fda66b957c69d1fca/setuptools-80.9.0.tar.gz", hash = "sha256:f36b47402ecde768dbfafc46e8e4207b4360c654f1f3bb84475f0a28628fb19c", size = 1319958, upload-time = "2025-05-27T00:56:51.443Z" }
wheels = [
    { url = "https://files.pythonhosted.org/packages/a3/dc/17031897dae0efacfea57dfd3a82fdd2a2aeb58e0ff71b77b87e44edc772/setuptools-80.9.0-py3-none-any.whl", hash = "sha256:062d34222ad13e0cc312a4c02d73f059e86a4acbfbdea8f8f76b28c99f306922", size = 1201486, upload-time = "2025-05-27T00:56:49.664Z" },
]

[[package]]
name = "six"
version = "1.17.0"
source = { registry = "https://pypi.org/simple" }
sdist = { url = "https://files.pythonhosted.org/packages/94/e7/b2c673351809dca68a0e064b6af791aa332cf192da575fd474ed7d6f16a2/six-1.17.0.tar.gz", hash = "sha256:ff70335d468e7eb6ec65b95b99d3a2836546063f63acc5171de367e834932a81", size = 34031, upload-time = "2024-12-04T17:35:28.174Z" }
wheels = [
    { url = "https://files.pythonhosted.org/packages/b7/ce/149a00dd41f10bc29e5921b496af8b574d8413afcd5e30dfa0ed46c2cc5e/six-1.17.0-py2.py3-none-any.whl", hash = "sha256:4721f391ed90541fddacab5acf947aa0d3dc7d27b2e1e8eda2be8970586c3274", size = 11050, upload-time = "2024-12-04T17:35:26.475Z" },
]

[[package]]
name = "sniffio"
version = "1.3.1"
source = { registry = "https://pypi.org/simple" }
sdist = { url = "https://files.pythonhosted.org/packages/a2/87/a6771e1546d97e7e041b6ae58d80074f81b7d5121207425c964ddf5cfdbd/sniffio-1.3.1.tar.gz", hash = "sha256:f4324edc670a0f49750a81b895f35c3adb843cca46f0530f79fc1babb23789dc", size = 20372, upload-time = "2024-02-25T23:20:04.057Z" }
wheels = [
    { url = "https://files.pythonhosted.org/packages/e9/44/75a9c9421471a6c4805dbf2356f7c181a29c1879239abab1ea2cc8f38b40/sniffio-1.3.1-py3-none-any.whl", hash = "sha256:2f6da418d1f1e0fddd844478f41680e794e6051915791a034ff65e5f100525a2", size = 10235, upload-time = "2024-02-25T23:20:01.196Z" },
]

[[package]]
name = "soupsieve"
version = "2.7"
source = { registry = "https://pypi.org/simple" }
sdist = { url = "https://files.pythonhosted.org/packages/3f/f4/4a80cd6ef364b2e8b65b15816a843c0980f7a5a2b4dc701fc574952aa19f/soupsieve-2.7.tar.gz", hash = "sha256:ad282f9b6926286d2ead4750552c8a6142bc4c783fd66b0293547c8fe6ae126a", size = 103418, upload-time = "2025-04-20T18:50:08.518Z" }
wheels = [
    { url = "https://files.pythonhosted.org/packages/e7/9c/0e6afc12c269578be5c0c1c9f4b49a8d32770a080260c333ac04cc1c832d/soupsieve-2.7-py3-none-any.whl", hash = "sha256:6e60cc5c1ffaf1cebcc12e8188320b72071e922c2e897f737cadce79ad5d30c4", size = 36677, upload-time = "2025-04-20T18:50:07.196Z" },
]

[[package]]
name = "sse-starlette"
version = "2.4.1"
source = { registry = "https://pypi.org/simple" }
dependencies = [
    { name = "anyio" },
]
sdist = { url = "https://files.pythonhosted.org/packages/07/3e/eae74d8d33e3262bae0a7e023bb43d8bdd27980aa3557333f4632611151f/sse_starlette-2.4.1.tar.gz", hash = "sha256:7c8a800a1ca343e9165fc06bbda45c78e4c6166320707ae30b416c42da070926", size = 18635, upload-time = "2025-07-06T09:41:33.631Z" }
wheels = [
    { url = "https://files.pythonhosted.org/packages/e4/f1/6c7eaa8187ba789a6dd6d74430307478d2a91c23a5452ab339b6fbe15a08/sse_starlette-2.4.1-py3-none-any.whl", hash = "sha256:08b77ea898ab1a13a428b2b6f73cfe6d0e607a7b4e15b9bb23e4a37b087fd39a", size = 10824, upload-time = "2025-07-06T09:41:32.321Z" },
]

[[package]]
name = "stack-data"
version = "0.6.3"
source = { registry = "https://pypi.org/simple" }
dependencies = [
    { name = "asttokens" },
    { name = "executing" },
    { name = "pure-eval" },
]
sdist = { url = "https://files.pythonhosted.org/packages/28/e3/55dcc2cfbc3ca9c29519eb6884dd1415ecb53b0e934862d3559ddcb7e20b/stack_data-0.6.3.tar.gz", hash = "sha256:836a778de4fec4dcd1dcd89ed8abff8a221f58308462e1c4aa2a3cf30148f0b9", size = 44707, upload-time = "2023-09-30T13:58:05.479Z" }
wheels = [
    { url = "https://files.pythonhosted.org/packages/f1/7b/ce1eafaf1a76852e2ec9b22edecf1daa58175c090266e9f6c64afcd81d91/stack_data-0.6.3-py3-none-any.whl", hash = "sha256:d5558e0c25a4cb0853cddad3d77da9891a08cb85dd9f9f91b9f8cd66e511e695", size = 24521, upload-time = "2023-09-30T13:58:03.53Z" },
]

[[package]]
name = "starlette"
version = "0.47.2"
source = { registry = "https://pypi.org/simple" }
dependencies = [
    { name = "anyio" },
    { name = "typing-extensions", marker = "python_full_version < '3.13'" },
]
sdist = { url = "https://files.pythonhosted.org/packages/04/57/d062573f391d062710d4088fa1369428c38d51460ab6fedff920efef932e/starlette-0.47.2.tar.gz", hash = "sha256:6ae9aa5db235e4846decc1e7b79c4f346adf41e9777aebeb49dfd09bbd7023d8", size = 2583948, upload-time = "2025-07-20T17:31:58.522Z" }
wheels = [
    { url = "https://files.pythonhosted.org/packages/f7/1f/b876b1f83aef204198a42dc101613fefccb32258e5428b5f9259677864b4/starlette-0.47.2-py3-none-any.whl", hash = "sha256:c5847e96134e5c5371ee9fac6fdf1a67336d5815e09eb2a01fdb57a351ef915b", size = 72984, upload-time = "2025-07-20T17:31:56.738Z" },
]

[[package]]
name = "sympy"
version = "1.14.0"
source = { registry = "https://pypi.org/simple" }
dependencies = [
    { name = "mpmath" },
]
sdist = { url = "https://files.pythonhosted.org/packages/83/d3/803453b36afefb7c2bb238361cd4ae6125a569b4db67cd9e79846ba2d68c/sympy-1.14.0.tar.gz", hash = "sha256:d3d3fe8df1e5a0b42f0e7bdf50541697dbe7d23746e894990c030e2b05e72517", size = 7793921, upload-time = "2025-04-27T18:05:01.611Z" }
wheels = [
    { url = "https://files.pythonhosted.org/packages/a2/09/77d55d46fd61b4a135c444fc97158ef34a095e5681d0a6c10b75bf356191/sympy-1.14.0-py3-none-any.whl", hash = "sha256:e091cc3e99d2141a0ba2847328f5479b05d94a6635cb96148ccb3f34671bd8f5", size = 6299353, upload-time = "2025-04-27T18:04:59.103Z" },
]

[[package]]
name = "threadpoolctl"
version = "3.6.0"
source = { registry = "https://pypi.org/simple" }
sdist = { url = "https://files.pythonhosted.org/packages/b7/4d/08c89e34946fce2aec4fbb45c9016efd5f4d7f24af8e5d93296e935631d8/threadpoolctl-3.6.0.tar.gz", hash = "sha256:8ab8b4aa3491d812b623328249fab5302a68d2d71745c8a4c719a2fcaba9f44e", size = 21274, upload-time = "2025-03-13T13:49:23.031Z" }
wheels = [
    { url = "https://files.pythonhosted.org/packages/32/d5/f9a850d79b0851d1d4ef6456097579a9005b31fea68726a4ae5f2d82ddd9/threadpoolctl-3.6.0-py3-none-any.whl", hash = "sha256:43a0b8fd5a2928500110039e43a5eed8480b918967083ea48dc3ab9f13c4a7fb", size = 18638, upload-time = "2025-03-13T13:49:21.846Z" },
]

[[package]]
name = "tinycss2"
version = "1.4.0"
source = { registry = "https://pypi.org/simple" }
dependencies = [
    { name = "webencodings" },
]
sdist = { url = "https://files.pythonhosted.org/packages/7a/fd/7a5ee21fd08ff70d3d33a5781c255cbe779659bd03278feb98b19ee550f4/tinycss2-1.4.0.tar.gz", hash = "sha256:10c0972f6fc0fbee87c3edb76549357415e94548c1ae10ebccdea16fb404a9b7", size = 87085, upload-time = "2024-10-24T14:58:29.895Z" }
wheels = [
    { url = "https://files.pythonhosted.org/packages/e6/34/ebdc18bae6aa14fbee1a08b63c015c72b64868ff7dae68808ab500c492e2/tinycss2-1.4.0-py3-none-any.whl", hash = "sha256:3a49cf47b7675da0b15d0c6e1df8df4ebd96e9394bb905a5775adb0d884c5289", size = 26610, upload-time = "2024-10-24T14:58:28.029Z" },
]

[[package]]
name = "tokenizers"
version = "0.21.2"
source = { registry = "https://pypi.org/simple" }
dependencies = [
    { name = "huggingface-hub" },
]
sdist = { url = "https://files.pythonhosted.org/packages/ab/2d/b0fce2b8201635f60e8c95990080f58461cc9ca3d5026de2e900f38a7f21/tokenizers-0.21.2.tar.gz", hash = "sha256:fdc7cffde3e2113ba0e6cc7318c40e3438a4d74bbc62bf04bcc63bdfb082ac77", size = 351545, upload-time = "2025-06-24T10:24:52.449Z" }
wheels = [
    { url = "https://files.pythonhosted.org/packages/1d/cc/2936e2d45ceb130a21d929743f1e9897514691bec123203e10837972296f/tokenizers-0.21.2-cp39-abi3-macosx_10_12_x86_64.whl", hash = "sha256:342b5dfb75009f2255ab8dec0041287260fed5ce00c323eb6bab639066fef8ec", size = 2875206, upload-time = "2025-06-24T10:24:42.755Z" },
    { url = "https://files.pythonhosted.org/packages/6c/e6/33f41f2cc7861faeba8988e7a77601407bf1d9d28fc79c5903f8f77df587/tokenizers-0.21.2-cp39-abi3-macosx_11_0_arm64.whl", hash = "sha256:126df3205d6f3a93fea80c7a8a266a78c1bd8dd2fe043386bafdd7736a23e45f", size = 2732655, upload-time = "2025-06-24T10:24:41.56Z" },
    { url = "https://files.pythonhosted.org/packages/33/2b/1791eb329c07122a75b01035b1a3aa22ad139f3ce0ece1b059b506d9d9de/tokenizers-0.21.2-cp39-abi3-manylinux_2_17_aarch64.manylinux2014_aarch64.whl", hash = "sha256:4a32cd81be21168bd0d6a0f0962d60177c447a1aa1b1e48fa6ec9fc728ee0b12", size = 3019202, upload-time = "2025-06-24T10:24:31.791Z" },
    { url = "https://files.pythonhosted.org/packages/05/15/fd2d8104faa9f86ac68748e6f7ece0b5eb7983c7efc3a2c197cb98c99030/tokenizers-0.21.2-cp39-abi3-manylinux_2_17_armv7l.manylinux2014_armv7l.whl", hash = "sha256:8bd8999538c405133c2ab999b83b17c08b7fc1b48c1ada2469964605a709ef91", size = 2934539, upload-time = "2025-06-24T10:24:34.567Z" },
    { url = "https://files.pythonhosted.org/packages/a5/2e/53e8fd053e1f3ffbe579ca5f9546f35ac67cf0039ed357ad7ec57f5f5af0/tokenizers-0.21.2-cp39-abi3-manylinux_2_17_i686.manylinux2014_i686.whl", hash = "sha256:5e9944e61239b083a41cf8fc42802f855e1dca0f499196df37a8ce219abac6eb", size = 3248665, upload-time = "2025-06-24T10:24:39.024Z" },
    { url = "https://files.pythonhosted.org/packages/00/15/79713359f4037aa8f4d1f06ffca35312ac83629da062670e8830917e2153/tokenizers-0.21.2-cp39-abi3-manylinux_2_17_ppc64le.manylinux2014_ppc64le.whl", hash = "sha256:514cd43045c5d546f01142ff9c79a96ea69e4b5cda09e3027708cb2e6d5762ab", size = 3451305, upload-time = "2025-06-24T10:24:36.133Z" },
    { url = "https://files.pythonhosted.org/packages/38/5f/959f3a8756fc9396aeb704292777b84f02a5c6f25c3fc3ba7530db5feb2c/tokenizers-0.21.2-cp39-abi3-manylinux_2_17_s390x.manylinux2014_s390x.whl", hash = "sha256:b1b9405822527ec1e0f7d8d2fdb287a5730c3a6518189c968254a8441b21faae", size = 3214757, upload-time = "2025-06-24T10:24:37.784Z" },
    { url = "https://files.pythonhosted.org/packages/c5/74/f41a432a0733f61f3d21b288de6dfa78f7acff309c6f0f323b2833e9189f/tokenizers-0.21.2-cp39-abi3-manylinux_2_17_x86_64.manylinux2014_x86_64.whl", hash = "sha256:fed9a4d51c395103ad24f8e7eb976811c57fbec2af9f133df471afcd922e5020", size = 3121887, upload-time = "2025-06-24T10:24:40.293Z" },
    { url = "https://files.pythonhosted.org/packages/3c/6a/bc220a11a17e5d07b0dfb3b5c628621d4dcc084bccd27cfaead659963016/tokenizers-0.21.2-cp39-abi3-musllinux_1_2_aarch64.whl", hash = "sha256:2c41862df3d873665ec78b6be36fcc30a26e3d4902e9dd8608ed61d49a48bc19", size = 9091965, upload-time = "2025-06-24T10:24:44.431Z" },
    { url = "https://files.pythonhosted.org/packages/6c/bd/ac386d79c4ef20dc6f39c4706640c24823dca7ebb6f703bfe6b5f0292d88/tokenizers-0.21.2-cp39-abi3-musllinux_1_2_armv7l.whl", hash = "sha256:ed21dc7e624e4220e21758b2e62893be7101453525e3d23264081c9ef9a6d00d", size = 9053372, upload-time = "2025-06-24T10:24:46.455Z" },
    { url = "https://files.pythonhosted.org/packages/63/7b/5440bf203b2a5358f074408f7f9c42884849cd9972879e10ee6b7a8c3b3d/tokenizers-0.21.2-cp39-abi3-musllinux_1_2_i686.whl", hash = "sha256:0e73770507e65a0e0e2a1affd6b03c36e3bc4377bd10c9ccf51a82c77c0fe365", size = 9298632, upload-time = "2025-06-24T10:24:48.446Z" },
    { url = "https://files.pythonhosted.org/packages/a4/d2/faa1acac3f96a7427866e94ed4289949b2524f0c1878512516567d80563c/tokenizers-0.21.2-cp39-abi3-musllinux_1_2_x86_64.whl", hash = "sha256:106746e8aa9014a12109e58d540ad5465b4c183768ea96c03cbc24c44d329958", size = 9470074, upload-time = "2025-06-24T10:24:50.378Z" },
    { url = "https://files.pythonhosted.org/packages/d8/a5/896e1ef0707212745ae9f37e84c7d50269411aef2e9ccd0de63623feecdf/tokenizers-0.21.2-cp39-abi3-win32.whl", hash = "sha256:cabda5a6d15d620b6dfe711e1af52205266d05b379ea85a8a301b3593c60e962", size = 2330115, upload-time = "2025-06-24T10:24:55.069Z" },
    { url = "https://files.pythonhosted.org/packages/13/c3/cc2755ee10be859c4338c962a35b9a663788c0c0b50c0bdd8078fb6870cf/tokenizers-0.21.2-cp39-abi3-win_amd64.whl", hash = "sha256:58747bb898acdb1007f37a7bbe614346e98dc28708ffb66a3fd50ce169ac6c98", size = 2509918, upload-time = "2025-06-24T10:24:53.71Z" },
]

[[package]]
name = "torch"
version = "2.7.1"
source = { registry = "https://pypi.org/simple" }
dependencies = [
    { name = "filelock" },
    { name = "fsspec" },
    { name = "jinja2" },
    { name = "networkx" },
    { name = "nvidia-cublas-cu12", marker = "platform_machine == 'x86_64' and sys_platform == 'linux'" },
    { name = "nvidia-cuda-cupti-cu12", marker = "platform_machine == 'x86_64' and sys_platform == 'linux'" },
    { name = "nvidia-cuda-nvrtc-cu12", marker = "platform_machine == 'x86_64' and sys_platform == 'linux'" },
    { name = "nvidia-cuda-runtime-cu12", marker = "platform_machine == 'x86_64' and sys_platform == 'linux'" },
    { name = "nvidia-cudnn-cu12", marker = "platform_machine == 'x86_64' and sys_platform == 'linux'" },
    { name = "nvidia-cufft-cu12", marker = "platform_machine == 'x86_64' and sys_platform == 'linux'" },
    { name = "nvidia-cufile-cu12", marker = "platform_machine == 'x86_64' and sys_platform == 'linux'" },
    { name = "nvidia-curand-cu12", marker = "platform_machine == 'x86_64' and sys_platform == 'linux'" },
    { name = "nvidia-cusolver-cu12", marker = "platform_machine == 'x86_64' and sys_platform == 'linux'" },
    { name = "nvidia-cusparse-cu12", marker = "platform_machine == 'x86_64' and sys_platform == 'linux'" },
    { name = "nvidia-cusparselt-cu12", marker = "platform_machine == 'x86_64' and sys_platform == 'linux'" },
    { name = "nvidia-nccl-cu12", marker = "platform_machine == 'x86_64' and sys_platform == 'linux'" },
    { name = "nvidia-nvjitlink-cu12", marker = "platform_machine == 'x86_64' and sys_platform == 'linux'" },
    { name = "nvidia-nvtx-cu12", marker = "platform_machine == 'x86_64' and sys_platform == 'linux'" },
    { name = "setuptools" },
    { name = "sympy" },
    { name = "triton", marker = "platform_machine == 'x86_64' and sys_platform == 'linux'" },
    { name = "typing-extensions" },
]
wheels = [
    { url = "https://files.pythonhosted.org/packages/87/93/fb505a5022a2e908d81fe9a5e0aa84c86c0d5f408173be71c6018836f34e/torch-2.7.1-cp312-cp312-manylinux_2_28_aarch64.whl", hash = "sha256:27ea1e518df4c9de73af7e8a720770f3628e7f667280bce2be7a16292697e3fa", size = 98948276, upload-time = "2025-06-04T17:39:12.852Z" },
    { url = "https://files.pythonhosted.org/packages/56/7e/67c3fe2b8c33f40af06326a3d6ae7776b3e3a01daa8f71d125d78594d874/torch-2.7.1-cp312-cp312-manylinux_2_28_x86_64.whl", hash = "sha256:c33360cfc2edd976c2633b3b66c769bdcbbf0e0b6550606d188431c81e7dd1fc", size = 821025792, upload-time = "2025-06-04T17:34:58.747Z" },
    { url = "https://files.pythonhosted.org/packages/a1/37/a37495502bc7a23bf34f89584fa5a78e25bae7b8da513bc1b8f97afb7009/torch-2.7.1-cp312-cp312-win_amd64.whl", hash = "sha256:d8bf6e1856ddd1807e79dc57e54d3335f2b62e6f316ed13ed3ecfe1fc1df3d8b", size = 216050349, upload-time = "2025-06-04T17:38:59.709Z" },
    { url = "https://files.pythonhosted.org/packages/3a/60/04b77281c730bb13460628e518c52721257814ac6c298acd25757f6a175c/torch-2.7.1-cp312-none-macosx_11_0_arm64.whl", hash = "sha256:787687087412c4bd68d315e39bc1223f08aae1d16a9e9771d95eabbb04ae98fb", size = 68645146, upload-time = "2025-06-04T17:38:52.97Z" },
    { url = "https://files.pythonhosted.org/packages/66/81/e48c9edb655ee8eb8c2a6026abdb6f8d2146abd1f150979ede807bb75dcb/torch-2.7.1-cp313-cp313-manylinux_2_28_aarch64.whl", hash = "sha256:03563603d931e70722dce0e11999d53aa80a375a3d78e6b39b9f6805ea0a8d28", size = 98946649, upload-time = "2025-06-04T17:38:43.031Z" },
    { url = "https://files.pythonhosted.org/packages/3a/24/efe2f520d75274fc06b695c616415a1e8a1021d87a13c68ff9dce733d088/torch-2.7.1-cp313-cp313-manylinux_2_28_x86_64.whl", hash = "sha256:d632f5417b6980f61404a125b999ca6ebd0b8b4bbdbb5fbbba44374ab619a412", size = 821033192, upload-time = "2025-06-04T17:38:09.146Z" },
    { url = "https://files.pythonhosted.org/packages/dd/d9/9c24d230333ff4e9b6807274f6f8d52a864210b52ec794c5def7925f4495/torch-2.7.1-cp313-cp313-win_amd64.whl", hash = "sha256:23660443e13995ee93e3d844786701ea4ca69f337027b05182f5ba053ce43b38", size = 216055668, upload-time = "2025-06-04T17:38:36.253Z" },
    { url = "https://files.pythonhosted.org/packages/95/bf/e086ee36ddcef9299f6e708d3b6c8487c1651787bb9ee2939eb2a7f74911/torch-2.7.1-cp313-cp313t-macosx_14_0_arm64.whl", hash = "sha256:0da4f4dba9f65d0d203794e619fe7ca3247a55ffdcbd17ae8fb83c8b2dc9b585", size = 68925988, upload-time = "2025-06-04T17:38:29.273Z" },
    { url = "https://files.pythonhosted.org/packages/69/6a/67090dcfe1cf9048448b31555af6efb149f7afa0a310a366adbdada32105/torch-2.7.1-cp313-cp313t-manylinux_2_28_aarch64.whl", hash = "sha256:e08d7e6f21a617fe38eeb46dd2213ded43f27c072e9165dc27300c9ef9570934", size = 99028857, upload-time = "2025-06-04T17:37:50.956Z" },
    { url = "https://files.pythonhosted.org/packages/90/1c/48b988870823d1cc381f15ec4e70ed3d65e043f43f919329b0045ae83529/torch-2.7.1-cp313-cp313t-manylinux_2_28_x86_64.whl", hash = "sha256:30207f672328a42df4f2174b8f426f354b2baa0b7cca3a0adb3d6ab5daf00dc8", size = 821098066, upload-time = "2025-06-04T17:37:33.939Z" },
    { url = "https://files.pythonhosted.org/packages/7b/eb/10050d61c9d5140c5dc04a89ed3257ef1a6b93e49dd91b95363d757071e0/torch-2.7.1-cp313-cp313t-win_amd64.whl", hash = "sha256:79042feca1c634aaf6603fe6feea8c6b30dfa140a6bbc0b973e2260c7e79a22e", size = 216336310, upload-time = "2025-06-04T17:36:09.862Z" },
    { url = "https://files.pythonhosted.org/packages/b1/29/beb45cdf5c4fc3ebe282bf5eafc8dfd925ead7299b3c97491900fe5ed844/torch-2.7.1-cp313-none-macosx_11_0_arm64.whl", hash = "sha256:988b0cbc4333618a1056d2ebad9eb10089637b659eb645434d0809d8d937b946", size = 68645708, upload-time = "2025-06-04T17:34:39.852Z" },
]

[[package]]
name = "tornado"
version = "6.5.1"
source = { registry = "https://pypi.org/simple" }
sdist = { url = "https://files.pythonhosted.org/packages/51/89/c72771c81d25d53fe33e3dca61c233b665b2780f21820ba6fd2c6793c12b/tornado-6.5.1.tar.gz", hash = "sha256:84ceece391e8eb9b2b95578db65e920d2a61070260594819589609ba9bc6308c", size = 509934, upload-time = "2025-05-22T18:15:38.788Z" }
wheels = [
    { url = "https://files.pythonhosted.org/packages/77/89/f4532dee6843c9e0ebc4e28d4be04c67f54f60813e4bf73d595fe7567452/tornado-6.5.1-cp39-abi3-macosx_10_9_universal2.whl", hash = "sha256:d50065ba7fd11d3bd41bcad0825227cc9a95154bad83239357094c36708001f7", size = 441948, upload-time = "2025-05-22T18:15:20.862Z" },
    { url = "https://files.pythonhosted.org/packages/15/9a/557406b62cffa395d18772e0cdcf03bed2fff03b374677348eef9f6a3792/tornado-6.5.1-cp39-abi3-macosx_10_9_x86_64.whl", hash = "sha256:9e9ca370f717997cb85606d074b0e5b247282cf5e2e1611568b8821afe0342d6", size = 440112, upload-time = "2025-05-22T18:15:22.591Z" },
    { url = "https://files.pythonhosted.org/packages/55/82/7721b7319013a3cf881f4dffa4f60ceff07b31b394e459984e7a36dc99ec/tornado-6.5.1-cp39-abi3-manylinux_2_17_aarch64.manylinux2014_aarch64.whl", hash = "sha256:b77e9dfa7ed69754a54c89d82ef746398be82f749df69c4d3abe75c4d1ff4888", size = 443672, upload-time = "2025-05-22T18:15:24.027Z" },
    { url = "https://files.pythonhosted.org/packages/7d/42/d11c4376e7d101171b94e03cef0cbce43e823ed6567ceda571f54cf6e3ce/tornado-6.5.1-cp39-abi3-manylinux_2_5_i686.manylinux1_i686.manylinux_2_17_i686.manylinux2014_i686.whl", hash = "sha256:253b76040ee3bab8bcf7ba9feb136436a3787208717a1fb9f2c16b744fba7331", size = 443019, upload-time = "2025-05-22T18:15:25.735Z" },
    { url = "https://files.pythonhosted.org/packages/7d/f7/0c48ba992d875521ac761e6e04b0a1750f8150ae42ea26df1852d6a98942/tornado-6.5.1-cp39-abi3-manylinux_2_5_x86_64.manylinux1_x86_64.manylinux_2_17_x86_64.manylinux2014_x86_64.whl", hash = "sha256:308473f4cc5a76227157cdf904de33ac268af770b2c5f05ca6c1161d82fdd95e", size = 443252, upload-time = "2025-05-22T18:15:27.499Z" },
    { url = "https://files.pythonhosted.org/packages/89/46/d8d7413d11987e316df4ad42e16023cd62666a3c0dfa1518ffa30b8df06c/tornado-6.5.1-cp39-abi3-musllinux_1_2_aarch64.whl", hash = "sha256:caec6314ce8a81cf69bd89909f4b633b9f523834dc1a352021775d45e51d9401", size = 443930, upload-time = "2025-05-22T18:15:29.299Z" },
    { url = "https://files.pythonhosted.org/packages/78/b2/f8049221c96a06df89bed68260e8ca94beca5ea532ffc63b1175ad31f9cc/tornado-6.5.1-cp39-abi3-musllinux_1_2_i686.whl", hash = "sha256:13ce6e3396c24e2808774741331638ee6c2f50b114b97a55c5b442df65fd9692", size = 443351, upload-time = "2025-05-22T18:15:31.038Z" },
    { url = "https://files.pythonhosted.org/packages/76/ff/6a0079e65b326cc222a54720a748e04a4db246870c4da54ece4577bfa702/tornado-6.5.1-cp39-abi3-musllinux_1_2_x86_64.whl", hash = "sha256:5cae6145f4cdf5ab24744526cc0f55a17d76f02c98f4cff9daa08ae9a217448a", size = 443328, upload-time = "2025-05-22T18:15:32.426Z" },
    { url = "https://files.pythonhosted.org/packages/49/18/e3f902a1d21f14035b5bc6246a8c0f51e0eef562ace3a2cea403c1fb7021/tornado-6.5.1-cp39-abi3-win32.whl", hash = "sha256:e0a36e1bc684dca10b1aa75a31df8bdfed656831489bc1e6a6ebed05dc1ec365", size = 444396, upload-time = "2025-05-22T18:15:34.205Z" },
    { url = "https://files.pythonhosted.org/packages/7b/09/6526e32bf1049ee7de3bebba81572673b19a2a8541f795d887e92af1a8bc/tornado-6.5.1-cp39-abi3-win_amd64.whl", hash = "sha256:908e7d64567cecd4c2b458075589a775063453aeb1d2a1853eedb806922f568b", size = 444840, upload-time = "2025-05-22T18:15:36.1Z" },
    { url = "https://files.pythonhosted.org/packages/55/a7/535c44c7bea4578e48281d83c615219f3ab19e6abc67625ef637c73987be/tornado-6.5.1-cp39-abi3-win_arm64.whl", hash = "sha256:02420a0eb7bf617257b9935e2b754d1b63897525d8a289c9d65690d580b4dcf7", size = 443596, upload-time = "2025-05-22T18:15:37.433Z" },
]

[[package]]
name = "tqdm"
version = "4.67.1"
source = { registry = "https://pypi.org/simple" }
dependencies = [
    { name = "colorama", marker = "sys_platform == 'win32'" },
]
sdist = { url = "https://files.pythonhosted.org/packages/a8/4b/29b4ef32e036bb34e4ab51796dd745cdba7ed47ad142a9f4a1eb8e0c744d/tqdm-4.67.1.tar.gz", hash = "sha256:f8aef9c52c08c13a65f30ea34f4e5aac3fd1a34959879d7e59e63027286627f2", size = 169737, upload-time = "2024-11-24T20:12:22.481Z" }
wheels = [
    { url = "https://files.pythonhosted.org/packages/d0/30/dc54f88dd4a2b5dc8a0279bdd7270e735851848b762aeb1c1184ed1f6b14/tqdm-4.67.1-py3-none-any.whl", hash = "sha256:26445eca388f82e72884e0d580d5464cd801a3ea01e63e5601bdff9ba6a48de2", size = 78540, upload-time = "2024-11-24T20:12:19.698Z" },
]

[[package]]
name = "traitlets"
version = "5.14.3"
source = { registry = "https://pypi.org/simple" }
sdist = { url = "https://files.pythonhosted.org/packages/eb/79/72064e6a701c2183016abbbfedaba506d81e30e232a68c9f0d6f6fcd1574/traitlets-5.14.3.tar.gz", hash = "sha256:9ed0579d3502c94b4b3732ac120375cda96f923114522847de4b3bb98b96b6b7", size = 161621, upload-time = "2024-04-19T11:11:49.746Z" }
wheels = [
    { url = "https://files.pythonhosted.org/packages/00/c0/8f5d070730d7836adc9c9b6408dec68c6ced86b304a9b26a14df072a6e8c/traitlets-5.14.3-py3-none-any.whl", hash = "sha256:b74e89e397b1ed28cc831db7aea759ba6640cb3de13090ca145426688ff1ac4f", size = 85359, upload-time = "2024-04-19T11:11:46.763Z" },
]

[[package]]
name = "transformers"
version = "4.53.3"
source = { registry = "https://pypi.org/simple" }
dependencies = [
    { name = "filelock" },
    { name = "huggingface-hub" },
    { name = "numpy" },
    { name = "packaging" },
    { name = "pyyaml" },
    { name = "regex" },
    { name = "requests" },
    { name = "safetensors" },
    { name = "tokenizers" },
    { name = "tqdm" },
]
sdist = { url = "https://files.pythonhosted.org/packages/f1/5c/49182918b58eaa0b4c954fd0e37c79fc299e5643e69d70089d0b0eb0cd9b/transformers-4.53.3.tar.gz", hash = "sha256:b2eda1a261de79b78b97f7888fe2005fc0c3fabf5dad33d52cc02983f9f675d8", size = 9197478, upload-time = "2025-07-22T07:30:51.51Z" }
wheels = [
    { url = "https://files.pythonhosted.org/packages/41/b1/d7520cc5cb69c825599042eb3a7c986fa9baa8a8d2dea9acd78e152c81e2/transformers-4.53.3-py3-none-any.whl", hash = "sha256:5aba81c92095806b6baf12df35d756cf23b66c356975fb2a7fa9e536138d7c75", size = 10826382, upload-time = "2025-07-22T07:30:48.458Z" },
]

[[package]]
name = "triton"
version = "3.3.1"
source = { registry = "https://pypi.org/simple" }
dependencies = [
    { name = "setuptools" },
]
wheels = [
    { url = "https://files.pythonhosted.org/packages/24/5f/950fb373bf9c01ad4eb5a8cd5eaf32cdf9e238c02f9293557a2129b9c4ac/triton-3.3.1-cp312-cp312-manylinux_2_27_x86_64.manylinux_2_28_x86_64.whl", hash = "sha256:9999e83aba21e1a78c1f36f21bce621b77bcaa530277a50484a7cb4a822f6e43", size = 155669138, upload-time = "2025-05-29T23:39:51.771Z" },
    { url = "https://files.pythonhosted.org/packages/74/1f/dfb531f90a2d367d914adfee771babbd3f1a5b26c3f5fbc458dee21daa78/triton-3.3.1-cp313-cp313-manylinux_2_27_x86_64.manylinux_2_28_x86_64.whl", hash = "sha256:b89d846b5a4198317fec27a5d3a609ea96b6d557ff44b56c23176546023c4240", size = 155673035, upload-time = "2025-05-29T23:40:02.468Z" },
    { url = "https://files.pythonhosted.org/packages/28/71/bd20ffcb7a64c753dc2463489a61bf69d531f308e390ad06390268c4ea04/triton-3.3.1-cp313-cp313t-manylinux_2_27_x86_64.manylinux_2_28_x86_64.whl", hash = "sha256:a3198adb9d78b77818a5388bff89fa72ff36f9da0bc689db2f0a651a67ce6a42", size = 155735832, upload-time = "2025-05-29T23:40:10.522Z" },
]

[[package]]
name = "typing-extensions"
version = "4.14.1"
source = { registry = "https://pypi.org/simple" }
sdist = { url = "https://files.pythonhosted.org/packages/98/5a/da40306b885cc8c09109dc2e1abd358d5684b1425678151cdaed4731c822/typing_extensions-4.14.1.tar.gz", hash = "sha256:38b39f4aeeab64884ce9f74c94263ef78f3c22467c8724005483154c26648d36", size = 107673, upload-time = "2025-07-04T13:28:34.16Z" }
wheels = [
    { url = "https://files.pythonhosted.org/packages/b5/00/d631e67a838026495268c2f6884f3711a15a9a2a96cd244fdaea53b823fb/typing_extensions-4.14.1-py3-none-any.whl", hash = "sha256:d1e1e3b58374dc93031d6eda2420a48ea44a36c2b4766a4fdeb3710755731d76", size = 43906, upload-time = "2025-07-04T13:28:32.743Z" },
]

[[package]]
name = "typing-inspection"
version = "0.4.1"
source = { registry = "https://pypi.org/simple" }
dependencies = [
    { name = "typing-extensions" },
]
sdist = { url = "https://files.pythonhosted.org/packages/f8/b1/0c11f5058406b3af7609f121aaa6b609744687f1d158b3c3a5bf4cc94238/typing_inspection-0.4.1.tar.gz", hash = "sha256:6ae134cc0203c33377d43188d4064e9b357dba58cff3185f22924610e70a9d28", size = 75726, upload-time = "2025-05-21T18:55:23.885Z" }
wheels = [
    { url = "https://files.pythonhosted.org/packages/17/69/cd203477f944c353c31bade965f880aa1061fd6bf05ded0726ca845b6ff7/typing_inspection-0.4.1-py3-none-any.whl", hash = "sha256:389055682238f53b04f7badcb49b989835495a96700ced5dab2d8feae4b26f51", size = 14552, upload-time = "2025-05-21T18:55:22.152Z" },
]

[[package]]
name = "urllib3"
version = "2.5.0"
source = { registry = "https://pypi.org/simple" }
sdist = { url = "https://files.pythonhosted.org/packages/15/22/9ee70a2574a4f4599c47dd506532914ce044817c7752a79b6a51286319bc/urllib3-2.5.0.tar.gz", hash = "sha256:3fc47733c7e419d4bc3f6b3dc2b4f890bb743906a30d56ba4a5bfa4bbff92760", size = 393185, upload-time = "2025-06-18T14:07:41.644Z" }
wheels = [
    { url = "https://files.pythonhosted.org/packages/a7/c2/fe1e52489ae3122415c51f387e221dd0773709bad6c6cdaa599e8a2c5185/urllib3-2.5.0-py3-none-any.whl", hash = "sha256:e6b01673c0fa6a13e374b50871808eb3bf7046c4b125b216f6bf1cc604cff0dc", size = 129795, upload-time = "2025-06-18T14:07:40.39Z" },
]

[[package]]
name = "uvicorn"
version = "0.35.0"
source = { registry = "https://pypi.org/simple" }
dependencies = [
    { name = "click" },
    { name = "h11" },
]
sdist = { url = "https://files.pythonhosted.org/packages/5e/42/e0e305207bb88c6b8d3061399c6a961ffe5fbb7e2aa63c9234df7259e9cd/uvicorn-0.35.0.tar.gz", hash = "sha256:bc662f087f7cf2ce11a1d7fd70b90c9f98ef2e2831556dd078d131b96cc94a01", size = 78473, upload-time = "2025-06-28T16:15:46.058Z" }
wheels = [
    { url = "https://files.pythonhosted.org/packages/d2/e2/dc81b1bd1dcfe91735810265e9d26bc8ec5da45b4c0f6237e286819194c3/uvicorn-0.35.0-py3-none-any.whl", hash = "sha256:197535216b25ff9b785e29a0b79199f55222193d47f820816e7da751e9bc8d4a", size = 66406, upload-time = "2025-06-28T16:15:44.816Z" },
]

[[package]]
<<<<<<< HEAD
name = "virtualenv"
version = "20.34.0"
source = { registry = "https://pypi.org/simple" }
dependencies = [
    { name = "distlib" },
    { name = "filelock" },
    { name = "platformdirs" },
]
sdist = { url = "https://files.pythonhosted.org/packages/1c/14/37fcdba2808a6c615681cd216fecae00413c9dab44fb2e57805ecf3eaee3/virtualenv-20.34.0.tar.gz", hash = "sha256:44815b2c9dee7ed86e387b842a84f20b93f7f417f95886ca1996a72a4138eb1a", size = 6003808, upload-time = "2025-08-13T14:24:07.464Z" }
wheels = [
    { url = "https://files.pythonhosted.org/packages/76/06/04c8e804f813cf972e3262f3f8584c232de64f0cde9f703b46cf53a45090/virtualenv-20.34.0-py3-none-any.whl", hash = "sha256:341f5afa7eee943e4984a9207c025feedd768baff6753cd660c857ceb3e36026", size = 5983279, upload-time = "2025-08-13T14:24:05.111Z" },
=======
name = "watchdog"
version = "6.0.0"
source = { registry = "https://pypi.org/simple" }
sdist = { url = "https://files.pythonhosted.org/packages/db/7d/7f3d619e951c88ed75c6037b246ddcf2d322812ee8ea189be89511721d54/watchdog-6.0.0.tar.gz", hash = "sha256:9ddf7c82fda3ae8e24decda1338ede66e1c99883db93711d8fb941eaa2d8c282", size = 131220, upload-time = "2024-11-01T14:07:13.037Z" }
wheels = [
    { url = "https://files.pythonhosted.org/packages/39/ea/3930d07dafc9e286ed356a679aa02d777c06e9bfd1164fa7c19c288a5483/watchdog-6.0.0-cp312-cp312-macosx_10_13_universal2.whl", hash = "sha256:bdd4e6f14b8b18c334febb9c4425a878a2ac20efd1e0b231978e7b150f92a948", size = 96471, upload-time = "2024-11-01T14:06:37.745Z" },
    { url = "https://files.pythonhosted.org/packages/12/87/48361531f70b1f87928b045df868a9fd4e253d9ae087fa4cf3f7113be363/watchdog-6.0.0-cp312-cp312-macosx_10_13_x86_64.whl", hash = "sha256:c7c15dda13c4eb00d6fb6fc508b3c0ed88b9d5d374056b239c4ad1611125c860", size = 88449, upload-time = "2024-11-01T14:06:39.748Z" },
    { url = "https://files.pythonhosted.org/packages/5b/7e/8f322f5e600812e6f9a31b75d242631068ca8f4ef0582dd3ae6e72daecc8/watchdog-6.0.0-cp312-cp312-macosx_11_0_arm64.whl", hash = "sha256:6f10cb2d5902447c7d0da897e2c6768bca89174d0c6e1e30abec5421af97a5b0", size = 89054, upload-time = "2024-11-01T14:06:41.009Z" },
    { url = "https://files.pythonhosted.org/packages/68/98/b0345cabdce2041a01293ba483333582891a3bd5769b08eceb0d406056ef/watchdog-6.0.0-cp313-cp313-macosx_10_13_universal2.whl", hash = "sha256:490ab2ef84f11129844c23fb14ecf30ef3d8a6abafd3754a6f75ca1e6654136c", size = 96480, upload-time = "2024-11-01T14:06:42.952Z" },
    { url = "https://files.pythonhosted.org/packages/85/83/cdf13902c626b28eedef7ec4f10745c52aad8a8fe7eb04ed7b1f111ca20e/watchdog-6.0.0-cp313-cp313-macosx_10_13_x86_64.whl", hash = "sha256:76aae96b00ae814b181bb25b1b98076d5fc84e8a53cd8885a318b42b6d3a5134", size = 88451, upload-time = "2024-11-01T14:06:45.084Z" },
    { url = "https://files.pythonhosted.org/packages/fe/c4/225c87bae08c8b9ec99030cd48ae9c4eca050a59bf5c2255853e18c87b50/watchdog-6.0.0-cp313-cp313-macosx_11_0_arm64.whl", hash = "sha256:a175f755fc2279e0b7312c0035d52e27211a5bc39719dd529625b1930917345b", size = 89057, upload-time = "2024-11-01T14:06:47.324Z" },
    { url = "https://files.pythonhosted.org/packages/a9/c7/ca4bf3e518cb57a686b2feb4f55a1892fd9a3dd13f470fca14e00f80ea36/watchdog-6.0.0-py3-none-manylinux2014_aarch64.whl", hash = "sha256:7607498efa04a3542ae3e05e64da8202e58159aa1fa4acddf7678d34a35d4f13", size = 79079, upload-time = "2024-11-01T14:06:59.472Z" },
    { url = "https://files.pythonhosted.org/packages/5c/51/d46dc9332f9a647593c947b4b88e2381c8dfc0942d15b8edc0310fa4abb1/watchdog-6.0.0-py3-none-manylinux2014_armv7l.whl", hash = "sha256:9041567ee8953024c83343288ccc458fd0a2d811d6a0fd68c4c22609e3490379", size = 79078, upload-time = "2024-11-01T14:07:01.431Z" },
    { url = "https://files.pythonhosted.org/packages/d4/57/04edbf5e169cd318d5f07b4766fee38e825d64b6913ca157ca32d1a42267/watchdog-6.0.0-py3-none-manylinux2014_i686.whl", hash = "sha256:82dc3e3143c7e38ec49d61af98d6558288c415eac98486a5c581726e0737c00e", size = 79076, upload-time = "2024-11-01T14:07:02.568Z" },
    { url = "https://files.pythonhosted.org/packages/ab/cc/da8422b300e13cb187d2203f20b9253e91058aaf7db65b74142013478e66/watchdog-6.0.0-py3-none-manylinux2014_ppc64.whl", hash = "sha256:212ac9b8bf1161dc91bd09c048048a95ca3a4c4f5e5d4a7d1b1a7d5752a7f96f", size = 79077, upload-time = "2024-11-01T14:07:03.893Z" },
    { url = "https://files.pythonhosted.org/packages/2c/3b/b8964e04ae1a025c44ba8e4291f86e97fac443bca31de8bd98d3263d2fcf/watchdog-6.0.0-py3-none-manylinux2014_ppc64le.whl", hash = "sha256:e3df4cbb9a450c6d49318f6d14f4bbc80d763fa587ba46ec86f99f9e6876bb26", size = 79078, upload-time = "2024-11-01T14:07:05.189Z" },
    { url = "https://files.pythonhosted.org/packages/62/ae/a696eb424bedff7407801c257d4b1afda455fe40821a2be430e173660e81/watchdog-6.0.0-py3-none-manylinux2014_s390x.whl", hash = "sha256:2cce7cfc2008eb51feb6aab51251fd79b85d9894e98ba847408f662b3395ca3c", size = 79077, upload-time = "2024-11-01T14:07:06.376Z" },
    { url = "https://files.pythonhosted.org/packages/b5/e8/dbf020b4d98251a9860752a094d09a65e1b436ad181faf929983f697048f/watchdog-6.0.0-py3-none-manylinux2014_x86_64.whl", hash = "sha256:20ffe5b202af80ab4266dcd3e91aae72bf2da48c0d33bdb15c66658e685e94e2", size = 79078, upload-time = "2024-11-01T14:07:07.547Z" },
    { url = "https://files.pythonhosted.org/packages/07/f6/d0e5b343768e8bcb4cda79f0f2f55051bf26177ecd5651f84c07567461cf/watchdog-6.0.0-py3-none-win32.whl", hash = "sha256:07df1fdd701c5d4c8e55ef6cf55b8f0120fe1aef7ef39a1c6fc6bc2e606d517a", size = 79065, upload-time = "2024-11-01T14:07:09.525Z" },
    { url = "https://files.pythonhosted.org/packages/db/d9/c495884c6e548fce18a8f40568ff120bc3a4b7b99813081c8ac0c936fa64/watchdog-6.0.0-py3-none-win_amd64.whl", hash = "sha256:cbafb470cf848d93b5d013e2ecb245d4aa1c8fd0504e863ccefa32445359d680", size = 79070, upload-time = "2024-11-01T14:07:10.686Z" },
    { url = "https://files.pythonhosted.org/packages/33/e8/e40370e6d74ddba47f002a32919d91310d6074130fe4e17dabcafc15cbf1/watchdog-6.0.0-py3-none-win_ia64.whl", hash = "sha256:a1914259fa9e1454315171103c6a30961236f508b9b623eae470268bbcc6a22f", size = 79067, upload-time = "2024-11-01T14:07:11.845Z" },
]

[[package]]
name = "wcwidth"
version = "0.2.13"
source = { registry = "https://pypi.org/simple" }
sdist = { url = "https://files.pythonhosted.org/packages/6c/63/53559446a878410fc5a5974feb13d31d78d752eb18aeba59c7fef1af7598/wcwidth-0.2.13.tar.gz", hash = "sha256:72ea0c06399eb286d978fdedb6923a9eb47e1c486ce63e9b4e64fc18303972b5", size = 101301, upload-time = "2024-01-06T02:10:57.829Z" }
wheels = [
    { url = "https://files.pythonhosted.org/packages/fd/84/fd2ba7aafacbad3c4201d395674fc6348826569da3c0937e75505ead3528/wcwidth-0.2.13-py2.py3-none-any.whl", hash = "sha256:3da69048e4540d84af32131829ff948f1e022c1c6bdb8d6102117aac784f6859", size = 34166, upload-time = "2024-01-06T02:10:55.763Z" },
]

[[package]]
name = "webencodings"
version = "0.5.1"
source = { registry = "https://pypi.org/simple" }
sdist = { url = "https://files.pythonhosted.org/packages/0b/02/ae6ceac1baeda530866a85075641cec12989bd8d31af6d5ab4a3e8c92f47/webencodings-0.5.1.tar.gz", hash = "sha256:b36a1c245f2d304965eb4e0a82848379241dc04b865afcc4aab16748587e1923", size = 9721, upload-time = "2017-04-05T20:21:34.189Z" }
wheels = [
    { url = "https://files.pythonhosted.org/packages/f4/24/2a3e3df732393fed8b3ebf2ec078f05546de641fe1b667ee316ec1dcf3b7/webencodings-0.5.1-py2.py3-none-any.whl", hash = "sha256:a0af1213f3c2226497a97e2b3aa01a7e4bee4f403f95be16fc9acd2947514a78", size = 11774, upload-time = "2017-04-05T20:21:32.581Z" },
>>>>>>> c129cb85
]<|MERGE_RESOLUTION|>--- conflicted
+++ resolved
@@ -65,8 +65,6 @@
 ]
 
 [[package]]
-<<<<<<< HEAD
-=======
 name = "babel"
 version = "2.17.0"
 source = { registry = "https://pypi.org/simple" }
@@ -103,30 +101,6 @@
 ]
 
 [[package]]
-name = "black"
-version = "25.1.0"
-source = { registry = "https://pypi.org/simple" }
-dependencies = [
-    { name = "click" },
-    { name = "mypy-extensions" },
-    { name = "packaging" },
-    { name = "pathspec" },
-    { name = "platformdirs" },
-]
-sdist = { url = "https://files.pythonhosted.org/packages/94/49/26a7b0f3f35da4b5a65f081943b7bcd22d7002f5f0fb8098ec1ff21cb6ef/black-25.1.0.tar.gz", hash = "sha256:33496d5cd1222ad73391352b4ae8da15253c5de89b93a80b3e2c8d9a19ec2666", size = 649449, upload-time = "2025-01-29T04:15:40.373Z" }
-wheels = [
-    { url = "https://files.pythonhosted.org/packages/83/71/3fe4741df7adf015ad8dfa082dd36c94ca86bb21f25608eb247b4afb15b2/black-25.1.0-cp312-cp312-macosx_10_13_x86_64.whl", hash = "sha256:4b60580e829091e6f9238c848ea6750efed72140b91b048770b64e74fe04908b", size = 1650988, upload-time = "2025-01-29T05:37:16.707Z" },
-    { url = "https://files.pythonhosted.org/packages/13/f3/89aac8a83d73937ccd39bbe8fc6ac8860c11cfa0af5b1c96d081facac844/black-25.1.0-cp312-cp312-macosx_11_0_arm64.whl", hash = "sha256:1e2978f6df243b155ef5fa7e558a43037c3079093ed5d10fd84c43900f2d8ecc", size = 1453985, upload-time = "2025-01-29T05:37:18.273Z" },
-    { url = "https://files.pythonhosted.org/packages/6f/22/b99efca33f1f3a1d2552c714b1e1b5ae92efac6c43e790ad539a163d1754/black-25.1.0-cp312-cp312-manylinux_2_17_x86_64.manylinux2014_x86_64.manylinux_2_28_x86_64.whl", hash = "sha256:3b48735872ec535027d979e8dcb20bf4f70b5ac75a8ea99f127c106a7d7aba9f", size = 1783816, upload-time = "2025-01-29T04:18:33.823Z" },
-    { url = "https://files.pythonhosted.org/packages/18/7e/a27c3ad3822b6f2e0e00d63d58ff6299a99a5b3aee69fa77cd4b0076b261/black-25.1.0-cp312-cp312-win_amd64.whl", hash = "sha256:ea0213189960bda9cf99be5b8c8ce66bb054af5e9e861249cd23471bd7b0b3ba", size = 1440860, upload-time = "2025-01-29T04:19:12.944Z" },
-    { url = "https://files.pythonhosted.org/packages/98/87/0edf98916640efa5d0696e1abb0a8357b52e69e82322628f25bf14d263d1/black-25.1.0-cp313-cp313-macosx_10_13_x86_64.whl", hash = "sha256:8f0b18a02996a836cc9c9c78e5babec10930862827b1b724ddfe98ccf2f2fe4f", size = 1650673, upload-time = "2025-01-29T05:37:20.574Z" },
-    { url = "https://files.pythonhosted.org/packages/52/e5/f7bf17207cf87fa6e9b676576749c6b6ed0d70f179a3d812c997870291c3/black-25.1.0-cp313-cp313-macosx_11_0_arm64.whl", hash = "sha256:afebb7098bfbc70037a053b91ae8437c3857482d3a690fefc03e9ff7aa9a5fd3", size = 1453190, upload-time = "2025-01-29T05:37:22.106Z" },
-    { url = "https://files.pythonhosted.org/packages/e3/ee/adda3d46d4a9120772fae6de454c8495603c37c4c3b9c60f25b1ab6401fe/black-25.1.0-cp313-cp313-manylinux_2_17_x86_64.manylinux2014_x86_64.manylinux_2_28_x86_64.whl", hash = "sha256:030b9759066a4ee5e5aca28c3c77f9c64789cdd4de8ac1df642c40b708be6171", size = 1782926, upload-time = "2025-01-29T04:18:58.564Z" },
-    { url = "https://files.pythonhosted.org/packages/cc/64/94eb5f45dcb997d2082f097a3944cfc7fe87e071907f677e80788a2d7b7a/black-25.1.0-cp313-cp313-win_amd64.whl", hash = "sha256:a22f402b410566e2d1c950708c77ebf5ebd5d0d88a6a2e87c86d9fb48afa0d18", size = 1442613, upload-time = "2025-01-29T04:19:27.63Z" },
-    { url = "https://files.pythonhosted.org/packages/09/71/54e999902aed72baf26bca0d50781b01838251a462612966e9fc4891eadd/black-25.1.0-py3-none-any.whl", hash = "sha256:95e8176dae143ba9097f351d174fdaf0ccd29efb414b362ae3fd72bf0f710717", size = 207646, upload-time = "2025-01-29T04:15:38.082Z" },
-]
-
-[[package]]
 name = "bleach"
 version = "6.2.0"
 source = { registry = "https://pypi.org/simple" }
@@ -144,7 +118,6 @@
 ]
 
 [[package]]
->>>>>>> c129cb85
 name = "certifi"
 version = "2025.7.14"
 source = { registry = "https://pypi.org/simple" }
@@ -314,14 +287,6 @@
 ]
 
 [[package]]
-<<<<<<< HEAD
-name = "distlib"
-version = "0.4.0"
-source = { registry = "https://pypi.org/simple" }
-sdist = { url = "https://files.pythonhosted.org/packages/96/8e/709914eb2b5749865801041647dc7f4e6d00b549cfe88b65ca192995f07c/distlib-0.4.0.tar.gz", hash = "sha256:feec40075be03a04501a973d81f633735b4b69f98b05450592310c0f401a4e0d", size = 614605, upload-time = "2025-07-17T16:52:00.465Z" }
-wheels = [
-    { url = "https://files.pythonhosted.org/packages/33/6b/e0547afaf41bf2c42e52430072fa5658766e3d65bd4b03a563d1b6336f57/distlib-0.4.0-py2.py3-none-any.whl", hash = "sha256:9659f7d87e46584a30b5780e43ac7a2143098441670ff0a49d5f9034c54a6c16", size = 469047, upload-time = "2025-07-17T16:51:58.613Z" },
-=======
 name = "debugpy"
 version = "1.8.15"
 source = { registry = "https://pypi.org/simple" }
@@ -354,7 +319,15 @@
 sdist = { url = "https://files.pythonhosted.org/packages/0f/d5/c66da9b79e5bdb124974bfe172b4daf3c984ebd9c2a06e2b8a4dc7331c72/defusedxml-0.7.1.tar.gz", hash = "sha256:1bb3032db185915b62d7c6209c5a8792be6a32ab2fedacc84e01b52c51aa3e69", size = 75520, upload-time = "2021-03-08T10:59:26.269Z" }
 wheels = [
     { url = "https://files.pythonhosted.org/packages/07/6c/aa3f2f849e01cb6a001cd8554a88d4c77c5c1a31c95bdf1cf9301e6d9ef4/defusedxml-0.7.1-py2.py3-none-any.whl", hash = "sha256:a352e7e428770286cc899e2542b6cdaedb2b4953ff269a210103ec58f6198a61", size = 25604, upload-time = "2021-03-08T10:59:24.45Z" },
->>>>>>> c129cb85
+]
+
+[[package]]
+name = "distlib"
+version = "0.4.0"
+source = { registry = "https://pypi.org/simple" }
+sdist = { url = "https://files.pythonhosted.org/packages/96/8e/709914eb2b5749865801041647dc7f4e6d00b549cfe88b65ca192995f07c/distlib-0.4.0.tar.gz", hash = "sha256:feec40075be03a04501a973d81f633735b4b69f98b05450592310c0f401a4e0d", size = 614605, upload-time = "2025-07-17T16:52:00.465Z" }
+wheels = [
+    { url = "https://files.pythonhosted.org/packages/33/6b/e0547afaf41bf2c42e52430072fa5658766e3d65bd4b03a563d1b6336f57/distlib-0.4.0-py2.py3-none-any.whl", hash = "sha256:9659f7d87e46584a30b5780e43ac7a2143098441670ff0a49d5f9034c54a6c16", size = 469047, upload-time = "2025-07-17T16:51:58.613Z" },
 ]
 
 [[package]]
@@ -402,12 +375,6 @@
 
 [package.optional-dependencies]
 dev = [
-<<<<<<< HEAD
-    { name = "mypy" },
-    { name = "pre-commit" },
-=======
-    { name = "black" },
-    { name = "isort" },
     { name = "mkdocs" },
     { name = "mkdocs-jupyter" },
     { name = "mkdocs-material" },
@@ -415,7 +382,7 @@
     { name = "mkdocstrings-python" },
     { name = "mypy" },
     { name = "pymdown-extensions" },
->>>>>>> c129cb85
+    { name = "pre-commit" },
     { name = "pytest" },
     { name = "pytest-asyncio" },
     { name = "ruff" },
@@ -424,15 +391,11 @@
 [package.metadata]
 requires-dist = [
     { name = "fastmcp", specifier = ">=2.10.6" },
-<<<<<<< HEAD
-=======
-    { name = "isort", marker = "extra == 'dev'", specifier = ">=5.12.0" },
     { name = "mkdocs", marker = "extra == 'dev'", specifier = ">=1.5.0" },
     { name = "mkdocs-jupyter", marker = "extra == 'dev'", specifier = ">=0.24.0" },
     { name = "mkdocs-material", marker = "extra == 'dev'", specifier = ">=9.0.0" },
     { name = "mkdocstrings", marker = "extra == 'dev'", specifier = ">=0.24.0" },
     { name = "mkdocstrings-python", marker = "extra == 'dev'", specifier = ">=1.7.0" },
->>>>>>> c129cb85
     { name = "mypy", marker = "extra == 'dev'", specifier = ">=1.0.0" },
     { name = "numpy", specifier = ">=1.24.0" },
     { name = "owlready2", specifier = ">=0.45.0" },
@@ -664,8 +627,6 @@
 ]
 
 [[package]]
-<<<<<<< HEAD
-=======
 name = "ipykernel"
 version = "6.30.0"
 source = { registry = "https://pypi.org/simple" }
@@ -723,15 +684,6 @@
 ]
 
 [[package]]
-name = "isort"
-version = "6.0.1"
-source = { registry = "https://pypi.org/simple" }
-sdist = { url = "https://files.pythonhosted.org/packages/b8/21/1e2a441f74a653a144224d7d21afe8f4169e6c7c20bb13aec3a2dc3815e0/isort-6.0.1.tar.gz", hash = "sha256:1cb5df28dfbc742e490c5e41bad6da41b805b0a8be7bc93cd0fb2a8a890ac450", size = 821955, upload-time = "2025-02-26T21:13:16.955Z" }
-wheels = [
-    { url = "https://files.pythonhosted.org/packages/c1/11/114d0a5f4dabbdcedc1125dee0888514c3c3b16d3e9facad87ed96fad97c/isort-6.0.1-py3-none-any.whl", hash = "sha256:2dc5d7f65c9678d94c88dfc29161a320eec67328bc97aad576874cb4be1e9615", size = 94186, upload-time = "2025-02-26T21:13:14.911Z" },
-]
-
-[[package]]
 name = "jedi"
 version = "0.19.2"
 source = { registry = "https://pypi.org/simple" }
@@ -744,7 +696,6 @@
 ]
 
 [[package]]
->>>>>>> c129cb85
 name = "jinja2"
 version = "3.1.6"
 source = { registry = "https://pypi.org/simple" }
@@ -1570,21 +1521,6 @@
 ]
 
 [[package]]
-<<<<<<< HEAD
-name = "pre-commit"
-version = "4.3.0"
-source = { registry = "https://pypi.org/simple" }
-dependencies = [
-    { name = "cfgv" },
-    { name = "identify" },
-    { name = "nodeenv" },
-    { name = "pyyaml" },
-    { name = "virtualenv" },
-]
-sdist = { url = "https://files.pythonhosted.org/packages/ff/29/7cf5bbc236333876e4b41f56e06857a87937ce4bf91e117a6991a2dbb02a/pre_commit-4.3.0.tar.gz", hash = "sha256:499fe450cc9d42e9d58e606262795ecb64dd05438943c62b66f6a8673da30b16", size = 193792, upload-time = "2025-08-09T18:56:14.651Z" }
-wheels = [
-    { url = "https://files.pythonhosted.org/packages/5b/a5/987a405322d78a73b66e39e4a90e4ef156fd7141bf71df987e50717c321b/pre_commit-4.3.0-py2.py3-none-any.whl", hash = "sha256:2b0747ad7e6e967169136edffee14c16e148a778a54e4f967921aa1ebf2308d8", size = 220965, upload-time = "2025-08-09T18:56:13.192Z" },
-=======
 name = "prompt-toolkit"
 version = "3.0.51"
 source = { registry = "https://pypi.org/simple" }
@@ -1627,7 +1563,22 @@
 sdist = { url = "https://files.pythonhosted.org/packages/cd/05/0a34433a064256a578f1783a10da6df098ceaa4a57bbeaa96a6c0352786b/pure_eval-0.2.3.tar.gz", hash = "sha256:5f4e983f40564c576c7c8635ae88db5956bb2229d7e9237d03b3c0b0190eaf42", size = 19752, upload-time = "2024-07-21T12:58:21.801Z" }
 wheels = [
     { url = "https://files.pythonhosted.org/packages/8e/37/efad0257dc6e593a18957422533ff0f87ede7c9c6ea010a2177d738fb82f/pure_eval-0.2.3-py3-none-any.whl", hash = "sha256:1db8e35b67b3d218d818ae653e27f06c3aa420901fa7b081ca98cbedc874e0d0", size = 11842, upload-time = "2024-07-21T12:58:20.04Z" },
->>>>>>> c129cb85
+]
+
+[[package]]
+name = "pre-commit"
+version = "4.3.0"
+source = { registry = "https://pypi.org/simple" }
+dependencies = [
+    { name = "cfgv" },
+    { name = "identify" },
+    { name = "nodeenv" },
+    { name = "pyyaml" },
+    { name = "virtualenv" },
+]
+sdist = { url = "https://files.pythonhosted.org/packages/ff/29/7cf5bbc236333876e4b41f56e06857a87937ce4bf91e117a6991a2dbb02a/pre_commit-4.3.0.tar.gz", hash = "sha256:499fe450cc9d42e9d58e606262795ecb64dd05438943c62b66f6a8673da30b16", size = 193792, upload-time = "2025-08-09T18:56:14.651Z" }
+wheels = [
+    { url = "https://files.pythonhosted.org/packages/5b/a5/987a405322d78a73b66e39e4a90e4ef156fd7141bf71df987e50717c321b/pre_commit-4.3.0-py2.py3-none-any.whl", hash = "sha256:2b0747ad7e6e967169136edffee14c16e148a778a54e4f967921aa1ebf2308d8", size = 220965, upload-time = "2025-08-09T18:56:13.192Z" },
 ]
 
 [[package]]
@@ -2502,19 +2453,6 @@
 ]
 
 [[package]]
-<<<<<<< HEAD
-name = "virtualenv"
-version = "20.34.0"
-source = { registry = "https://pypi.org/simple" }
-dependencies = [
-    { name = "distlib" },
-    { name = "filelock" },
-    { name = "platformdirs" },
-]
-sdist = { url = "https://files.pythonhosted.org/packages/1c/14/37fcdba2808a6c615681cd216fecae00413c9dab44fb2e57805ecf3eaee3/virtualenv-20.34.0.tar.gz", hash = "sha256:44815b2c9dee7ed86e387b842a84f20b93f7f417f95886ca1996a72a4138eb1a", size = 6003808, upload-time = "2025-08-13T14:24:07.464Z" }
-wheels = [
-    { url = "https://files.pythonhosted.org/packages/76/06/04c8e804f813cf972e3262f3f8584c232de64f0cde9f703b46cf53a45090/virtualenv-20.34.0-py3-none-any.whl", hash = "sha256:341f5afa7eee943e4984a9207c025feedd768baff6753cd660c857ceb3e36026", size = 5983279, upload-time = "2025-08-13T14:24:05.111Z" },
-=======
 name = "watchdog"
 version = "6.0.0"
 source = { registry = "https://pypi.org/simple" }
@@ -2554,5 +2492,18 @@
 sdist = { url = "https://files.pythonhosted.org/packages/0b/02/ae6ceac1baeda530866a85075641cec12989bd8d31af6d5ab4a3e8c92f47/webencodings-0.5.1.tar.gz", hash = "sha256:b36a1c245f2d304965eb4e0a82848379241dc04b865afcc4aab16748587e1923", size = 9721, upload-time = "2017-04-05T20:21:34.189Z" }
 wheels = [
     { url = "https://files.pythonhosted.org/packages/f4/24/2a3e3df732393fed8b3ebf2ec078f05546de641fe1b667ee316ec1dcf3b7/webencodings-0.5.1-py2.py3-none-any.whl", hash = "sha256:a0af1213f3c2226497a97e2b3aa01a7e4bee4f403f95be16fc9acd2947514a78", size = 11774, upload-time = "2017-04-05T20:21:32.581Z" },
->>>>>>> c129cb85
+]
+
+[[package]]
+name = "virtualenv"
+version = "20.34.0"
+source = { registry = "https://pypi.org/simple" }
+dependencies = [
+    { name = "distlib" },
+    { name = "filelock" },
+    { name = "platformdirs" },
+]
+sdist = { url = "https://files.pythonhosted.org/packages/1c/14/37fcdba2808a6c615681cd216fecae00413c9dab44fb2e57805ecf3eaee3/virtualenv-20.34.0.tar.gz", hash = "sha256:44815b2c9dee7ed86e387b842a84f20b93f7f417f95886ca1996a72a4138eb1a", size = 6003808, upload-time = "2025-08-13T14:24:07.464Z" }
+wheels = [
+    { url = "https://files.pythonhosted.org/packages/76/06/04c8e804f813cf972e3262f3f8584c232de64f0cde9f703b46cf53a45090/virtualenv-20.34.0-py3-none-any.whl", hash = "sha256:341f5afa7eee943e4984a9207c025feedd768baff6753cd660c857ceb3e36026", size = 5983279, upload-time = "2025-08-13T14:24:05.111Z" },
 ]